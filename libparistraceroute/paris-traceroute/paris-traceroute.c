--- conflicted
+++ resolved
@@ -48,19 +48,6 @@
     NULL
 };
 
-<<<<<<< HEAD
-// Bounded integer parameters | def    min  max         option_enabled
-static int  dst_port[4]  = {3000,      0,   UINT16_MAX, 0};
-static int  src_port[4]  = {3838,      0,   UINT16_MAX, 1};
-
-struct opt_spec runnable_options[] = {
-    // action              sf   lf                   metavar             help         data
-    {opt_store_choice,     "a", "--algo",            "ALGORITHM",        HELP_a,      algorithm_names},
-    {opt_store_1,          "6", OPT_NO_LF,           OPT_NO_METAVAR,     HELP_6,      &is_ipv6},
-    {opt_store_1,          "4", OPT_NO_LF,           OPT_NO_METAVAR,     HELP_4,      &is_ipv4},
-    {opt_store_choice,     "P", "--protocol",        "protocol",         HELP_P,      protocol_names},
-    {opt_store_1,          "U", "--udp",             OPT_NO_METAVAR,     HELP_U,      &is_udp},
-=======
 // Bounded integer parameters
 //                        def    min  max         option_enabled
 static int dst_port[4] = {3000,  0,   UINT16_MAX, 0};
@@ -69,9 +56,8 @@
 struct opt_spec runnable_options[] = {
     // action              sf   lf                   metavar             help         data
     {opt_store_1,          "4", OPT_NO_LF,           OPT_NO_METAVAR,     HELP_4,      &is_ipv4},
-    {opt_store_0,          "6", OPT_NO_LF,           OPT_NO_METAVAR,     HELP_6,      &is_ipv6},
+    {opt_store_1,          "6", OPT_NO_LF,           OPT_NO_METAVAR,     HELP_6,      &is_ipv6},
     {opt_store_choice,     "a", "--algo",            "ALGORITHM",        HELP_a,      algorithm_names},
->>>>>>> babd9a84
     {opt_store_0,          "n", OPT_NO_LF,           OPT_NO_METAVAR,     HELP_n,      &do_resolv},
     {opt_store_int_lim_en, "s", "--src-port",        "PORT",             HELP_s,      src_port},
     {opt_store_int_lim_en, "d", "--drc-port",        "PORT",             HELP_d,      dst_port},
@@ -114,25 +100,26 @@
             // Print TTL (if this is the first probe related to this TTL)
             if (num_probes_printed % traceroute_options->num_probes == 0) {
                 uint8_t ttl;
+
                 if (probe_extract(probe, "ttl", &ttl)) {
                     printf("%-2d", ttl);
                 }
-            }
-
-            // Print discovered IP
-            {
-                char * discovered_ip;
-                if (probe_extract(reply, "src_ip", &discovered_ip)) {
-                    printf(" %-16s ", discovered_ip);
-                    //make name resolution if needed
-                    if (do_resolv) {
-                        address_resolv(discovered_ip, &discovered_hostname);
-                        if (discovered_hostname) printf("(%s)", discovered_hostname);
+
+
+                // Print discovered IP
+                {
+                    char * discovered_ip;
+                    if (probe_extract(reply, "src_ip", &discovered_ip)) {
+                        printf(" %-16s ", discovered_ip);
+                        //make name resolution if needed
+                        if (do_resolv) {
+                            address_resolv(discovered_ip, &discovered_hostname);
+                            if (discovered_hostname) printf("(%s)", discovered_hostname);
+                        }
+                        free(discovered_ip);
                     }
-                    free(discovered_ip);
                 }
             }
-
             // Print delay
             {
                 double send_time = probe_get_sending_time(probe),
@@ -230,22 +217,13 @@
     if (!(options = options_create(NULL))) {
         goto ERR_OPTIONS_CREATE;
     }
-
-    opt_options1st();
-
     // We have to add traceroute command line options before those of mda
-<<<<<<< HEAD
     // to manage properly colliding options
-    options_add_options(options, traceroute_get_cl_options(), 2);
-    options_add_options(options, mda_get_cl_options(),        3);
-=======
-    // to manage properly colliding options 
     // TODO akram add marker to end options (like protocol_field)
     // TODO akram remove the 3rd paramater of _add_options
     // TODO akram rename options_add_options -> options_add_opt_specs
     options_add_options(options, traceroute_get_opt_specs(),  4);
     options_add_options(options, mda_get_cl_options(),        1);
->>>>>>> babd9a84
     options_add_options(options, network_get_cl_options(),    1);
     options_add_options(options, runnable_options,            9);
     options_add_common (options, version);
@@ -267,6 +245,7 @@
     address_t                 dst_addr;
     options_t               * options;
     const char              * version = "version 1.0";
+    const char              * usage = "usage: %s [options] host";
     char                    * dst_ip;
     const char              * algorithm_name = algorithm_names[0];
     const char              * ip_protocol_name;
@@ -278,19 +257,13 @@
     }
 
     // Retrieve values passed in the command-line
-<<<<<<< HEAD
-     opt_options1st();
-=======
-    // TODO akram wrap this in options_parse(options_t * options, const char * usage, char ** argv) which returns the value of opt_parse
->>>>>>> babd9a84
-    if (opt_parse("usage: %s [options] host", (struct opt_spec *)(options->optspecs->cells), argv) != 1) {
+    if (options_parse (options, usage, argv) != 1) {
         fprintf(stderr, "%s: destination required\n", basename(argv[0]));
         goto ERR_OPT_PARSE;
     }
 
     // We assume that the target IP address is always the last argument
     dst_ip = argv[argc - 1];
-    printf("dst_ip = %s\n", dst_ip);
 
     // Verify that the user pass option related to mda iif this is the chosen algorithm.
     if (options_mda_get_is_set()) {
@@ -299,7 +272,7 @@
             goto ERR_INVALID_ALGORITHM;
         }
     }
-    printf("is_ipv4 = %u, is_ipv6 = %u\n", is_ipv4, is_ipv6);
+
     // If no one is set, call address_guess_family.
     // If only one is set to true, set family to AF_INET or AF_INET6
     // If the both have been set, print an error.
