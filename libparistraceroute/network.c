#include "config.h"

#include <stdlib.h>         // malloc ...
#include <string.h>         // memset
#include <stdio.h>          // fprintf
#include <stdbool.h>        // bool
#include <time.h>           // time_t
#include <unistd.h>         // close
#include "os/sys/timerfd.h" // timerfd_create, timerfd_settime
#include <arpa/inet.h>      // htons
#include <limits.h>         // INT_MAX

#include "protocol.h"       // struct probe_s
#include "network.h"
#include "common.h"
#include "packet.h"
#include "queue.h"
#include "options.h"        // option_t
#include "probe.h"          // probe_extract_ext, probe_set_field_ext
#include "algorithm.h"      // pt_algorithm_throw

// TODO static variable as timeout. Control extra_delay and timeout values consistency
#define EXTRA_DELAY 0.01 // this extra delay provokes a probe timeout event if a probe will expires in less than EXTRA_DELAY seconds. Must be less than network->timeout.


//---------------------------------------------------------------------------
// Network options
//---------------------------------------------------------------------------

static double timeout[3] = OPTIONS_NETWORK_WAIT;

static option_t network_options[] = {
    // action              short long          metavar         help    variable
    {opt_store_double_lim, "w",  "--wait",     "TIMEOUT",      HELP_w, timeout},
    END_OPT_SPECS
};

const option_t * network_get_options() {
    return network_options;
}

double options_network_get_timeout() {
    return timeout[0];
}

void network_set_is_verbose(network_t * network, bool verbose) {
     network->is_verbose = verbose;
}

void options_network_init(network_t * network, bool verbose) {
    network_set_is_verbose(network, verbose);
    network_set_timeout(network, options_network_get_timeout());
}

//---------------------------------------------------------------------------
// Private functions
//---------------------------------------------------------------------------

/**
 * \brief Extract the probe ID (tag) from a probe
 * \param probe The queried probe
 * \param ptag_probe Address of an uint16_t in which we will write the tag
 * \return true iif successful
 */

static inline bool probe_extract_tag(const probe_t * probe, uint16_t * ptag_probe) {
    return probe_extract_ext(probe, "checksum", 1, ptag_probe);
}

/**
 * \brief Extract the probe ID (tag) from a reply
 * \param reply The queried reply
 * \param ptag_reply Address of the uint16_t in which the tag is written
 * \return true iif successful
 */

static inline bool reply_extract_tag(const probe_t * reply, uint16_t * ptag_reply) {
    return probe_extract_ext(reply, "checksum", 3, ptag_reply);
}

/**
 * \brief Set the probe ID (tag) from a probe
 * \param probe The probe we want to update
 * \param tag_probe The tag we're assigning to the probe (host-side endianness)
 * \return true iif successful
 */

static bool probe_set_tag(probe_t * probe, uint16_t tag_probe) {
    bool      ret = false;
    field_t * field;

    if ((field = I16("checksum", tag_probe))) {
        ret = probe_set_field_ext(probe, 1, field);
        field_free(field);
    }

    return ret;
}

/**
 * \brief Handler called by the sniffer to allow the network layer
 *    to process sniffed packets.
 * \param network The network layer
 * \param packet The sniffed packet
 */

static bool network_sniffer_callback(packet_t * packet, void * recvq) {
    return queue_push_element((queue_t *) recvq, packet);
}

/**
 * \brief Retrieve a tag (probe ID) not yet used.
 * \return An available tag
 */

static uint16_t network_get_available_tag(network_t * network) {
    return ++network->last_tag;
}

/**
 * \brief Debug function. Dump tags of every flying probes
 * \param network The queried network layer
 */

static void network_flying_probes_dump(network_t * network) {
    size_t     i, num_flying_probes = dynarray_get_size(network->probes);
    uint16_t   tag_probe;
    probe_t  * probe;

    printf("\n%u flying probe(s) :\n", (unsigned int)num_flying_probes);
    for (i = 0; i < num_flying_probes; i++) {
        probe = dynarray_get_ith_element(network->probes, i);
        probe_extract_tag(probe, &tag_probe) ?
            printf(" 0x%x", tag_probe):
            printf(" (invalid tag)");
        printf("\n");
    }
}

/**
 * \brief Get the oldest probe in network
 * \param network Pointer to network instance
 * \return A pointer to oldest probe if any, NULL otherwise
 */

static probe_t * network_get_oldest_probe(const network_t * network) {
    return dynarray_get_ith_element(network->probes, 0);
}

/**
 * \brief Compute when a probe expires
 * \param network The network layer
 * \param probe A probe instance. Its sending time must be set.
 * \return The timeout of the probe. This value may be negative. If so,
 *    it means that this probe has already expired and a PROBE_TIMEOUT
 *    should be raised.
 */

static double network_get_probe_timeout(const network_t * network, const probe_t * probe) {
    return network_get_timeout(network) - (get_timestamp() - probe_get_sending_time(probe));
}

/**
 * \brief Update a itimerspec instance according to a delay
 * \param itimerspec The itimerspec instance we want to update
 * \param delay A delay in seconds
 */

static void itimerspec_set_delay(struct itimerspec * timer, double delay) {
    time_t delay_sec = (time_t) delay;

    timer->it_value.tv_sec     = delay_sec;
    timer->it_value.tv_nsec    = 1000000 * (delay - delay_sec);
    timer->it_interval.tv_sec  = 0;
    timer->it_interval.tv_nsec = 0;
}

/**
 * \brief Update a timer in order to expire at a given moment .
 * \param timerfd The file descriptor related to the timer.
 * \param delay The delay (in micro seconds).
 * \return true iif successful.
 */

bool update_timer(int timerfd, double delay) {
    struct itimerspec    delay_timer;

    memset(&delay_timer, 0, sizeof(struct itimerspec));
    if (delay < 0) goto ERR_INVALID_DELAY;

    // Prepare the itimerspec structure
    itimerspec_set_delay(&delay_timer, delay);

    // Update the timer
    return (timerfd_settime(timerfd, 0, &delay_timer, NULL) != -1);

ERR_INVALID_DELAY:
    fprintf(stderr, "update_timer: invalid delay (delay = %lf)\n", delay);
    return false;
}

/**
 * \brief Update network->timerfd file descriptor to make it activated
 *   if a timeout occurs for oldest probe.
 * \param network The updated network layer.
 * \return true iif successful
 */

static bool network_update_next_timeout(network_t * network)
{
    probe_t * probe;
    double    next_timeout;

    if ((probe = network_get_oldest_probe(network))) {
        next_timeout = network_get_probe_timeout(network, probe);
    } else {
        // The timer will be disarmed since there is no more flying probes
        next_timeout = 0;
    }
    return update_timer(network->timerfd, next_timeout);
}

/**
 * \brief Matches a reply with a probe.
 * \param network The queried network layer
 * \param reply The probe_t instance related to a sniffed packet
 * \returns The corresponding probe_t instance which has provoked
 *   this reply.
 */

/* // XXX this commented function can probably be removed
bool probe_match(const probe_t * probe, const probe_t * reply)
{
    // XXX Only matching ICMP echo reply at the moment
    uint8_t type;
    if (!(probe_extract_ext(reply, "type", 1, &type))) {
        printf("Cannot extract type from probe... continueing\n");
        return false;
    }
    return (type == 0); // ECHO REPLY
}
*/

bool probe_match(const struct probe_s * probe, const struct probe_s * reply)
{
    size_t    num_layers       = probe_get_num_layers((const probe_t *)probe);
    size_t    i                = 0;
    layer_t * layer_to_analyse = NULL;

    for (i = 0; i < num_layers - 1; i++)
    {
        layer_to_analyse = probe_get_layer((const probe_t *)probe, i);
        if (layer_to_analyse->protocol->matches != NULL) {
            if (!layer_to_analyse->protocol->matches(probe, reply)) {
                return false;
            }
        } else {
            return false;
        }
    }
    return true;
}

static probe_t * network_get_matching_probe(network_t * network, const probe_t * reply)
{

    // Suppose we perform a traceroute measurement thanks to IPv4/UDP packet
    // We encode in the IPv4 checksum the ID of the probe.
    // Then, we should sniff an IPv4/ICMP/IPv4/UDP packet.
    // The ICMP message carries the begining of our probe packet, so we can
    // retrieve the checksum (= our probe ID) of the second IP layer, which
    // corresponds to the 3rd checksum field of our probe.

    uint16_t   tag_probe, tag_reply;
    probe_t  * probe;
    size_t     i, num_flying_probes;

    // XXX
<<<<<<< HEAD

=======
    
>>>>>>> ecaeb515
    // Fetch the tag from the reply. Its the 3rd checksum field.
    if (!(reply_extract_tag(reply, &tag_reply))) {
        // This is not an IP / ICMP / IP / * reply :(
        if (network->is_verbose) fprintf(stderr, "Can't retrieve tag from reply\n");
        return NULL;
    }

    num_flying_probes = dynarray_get_size(network->probes);
    for (i = 0; i < num_flying_probes; i++) {
        probe = dynarray_get_ith_element(network->probes, i);

        // Reply / probe comparison. In our probe packet, the probe ID
        // is stored in the checksum of the (first) IP layer.
        if (probe_extract_tag(probe, &tag_probe)) {
            if (tag_reply == tag_probe) break;
        }
    }
<<<<<<< HEAD

=======
    
/*
    // XXX BEGIN Harcoded ICMP response (JA 17/07/2014)
    tag_reply = 0; tag_probe = 0; tag_probe++; tag_reply++;

    num_flying_probes = dynarray_get_size(network->probes);
    for (i = 0; i < num_flying_probes; i++) {
        probe = dynarray_get_ith_element(network->probes, i);
>>>>>>> ecaeb515

    // XXX BEGIN Harcoded ICMP response (JA 17/07/2014)
//     tag_reply = 0; tag_probe = 0; tag_probe++; tag_reply++;
//
//     num_flying_probes = dynarray_get_size(network->probes);
//     for (i = 0; i < num_flying_probes; i++) {
//         probe = dynarray_get_ith_element(network->probes, i);
//
//         // Reply / probe comparison. In our probe packet, the probe ID
//         // is stored in the checksum of the (first) IP layer.
//         if (probe_match((const struct probe_s *)probe, (const struct probe_s *)reply))
//             break;
//     }
    // XXX END Hardcoded ICMP response
*/
    // No match found if we reached the end of the array
    if (i == num_flying_probes) {
        if (network->is_verbose) {
            fprintf(stderr, "network_get_matching_probe: This reply has been discarded: tag = 0x%x.\n", tag_reply);
            network_flying_probes_dump(network);
        }
        return NULL;
    }

    // We delete the corresponding probe

    // TODO: ... but it should be kept, for archive purposes, and to match for duplicates...
    // But we cannot reenable it until we set the probe ID into the
    // checksum, since probes with same flow_id and different TTL have the
    // same checksum

    dynarray_del_ith_element(network->probes, i, NULL);

    // The matching probe is the oldest one and there are other probes, update
    // the timer according to the next unexpired probe timeout.
    if (i == 0) {
        if (!(network_update_next_timeout(network))) {
            fprintf(stderr, "Error while updating timeout\n");
        }
    }

    return probe;
}

//---------------------------------------------------------------------------
// Public functions
//---------------------------------------------------------------------------

network_t * network_create()
{
    network_t * network;

    if (!(network = malloc(sizeof(network_t))))          goto ERR_NETWORK;
    if (!(network->socketpool   = socketpool_create()))  goto ERR_SOCKETPOOL;
    if (!(network->sendq        = queue_create()))       goto ERR_SENDQ;
    if (!(network->recvq        = queue_create()))       goto ERR_RECVQ;

    if ((network->timerfd = timerfd_create(CLOCK_REALTIME, 0)) == -1) {
        goto ERR_TIMERFD;
    }

#ifdef USE_SCHEDULING
    if ((network->scheduled_timerfd = timerfd_create(CLOCK_REALTIME, 0)) == -1) {
        goto ERR_GROUP_TIMERFD;
    }
    if (!(network->scheduled_probes = probe_group_create(network->scheduled_timerfd))) {
        goto ERR_GROUP;
    }
#endif
    if (!(network->sniffer = sniffer_create(network->recvq, network_sniffer_callback))) {
        goto ERR_SNIFFER;
    }

    if (!(network->probes = dynarray_create())) goto ERR_PROBES;

    network->last_tag = 0;
    network->timeout = NETWORK_DEFAULT_TIMEOUT;
    network->is_verbose = false;
    return network;

ERR_PROBES:
    sniffer_free(network->sniffer);
ERR_SNIFFER:
#ifdef USE_SCHEDULING
    probe_group_free(network->scheduled_probes);
ERR_GROUP :
    close(network->scheduled_timerfd);
ERR_GROUP_TIMERFD :
#endif
    close(network->timerfd);
ERR_TIMERFD:
    queue_free(network->recvq, (ELEMENT_FREE) packet_free);
ERR_RECVQ:
    queue_free(network->sendq, (ELEMENT_FREE) probe_free);
ERR_SENDQ:
    socketpool_free(network->socketpool);
ERR_SOCKETPOOL:
    free(network);
ERR_NETWORK:
    return NULL;
}

void network_free(network_t * network)
{
    if (network) {
        dynarray_free(network->probes, (ELEMENT_FREE) probe_free);
        close(network->timerfd);
        sniffer_free(network->sniffer);
        queue_free(network->sendq, (ELEMENT_FREE) probe_free);
        queue_free(network->recvq, (ELEMENT_FREE) probe_free);
        socketpool_free(network->socketpool);
#ifdef USE_SCHEDULING
        probe_group_free(network->scheduled_probes);
#endif
        free(network);
    }
}

void network_set_timeout(network_t * network, double new_timeout) {
    network->timeout = new_timeout;
}

double network_get_timeout(const network_t * network) {
    return network->timeout;
}

inline int network_get_sendq_fd(network_t * network) {
    return queue_get_fd(network->sendq);
}

inline int network_get_recvq_fd(network_t * network) {
    return queue_get_fd(network->recvq);
}

#ifdef USE_IPV4
inline int network_get_icmpv4_sockfd(network_t * network) {
    return sniffer_get_icmpv4_sockfd(network->sniffer);
}
#endif

#ifdef USE_IPV6
inline int network_get_icmpv6_sockfd(network_t * network) {
    return sniffer_get_icmpv6_sockfd(network->sniffer);
}
#endif

inline int network_get_timerfd(network_t * network) {
    return network->timerfd;
}

#ifdef USE_SCHEDULING
inline int network_get_group_timerfd(network_t * network) {
    return network->scheduled_timerfd;
}

probe_group_t * network_get_scheduled_probes(network_t * network) {
    return network->scheduled_probes;
}
#endif

bool network_tag_probe(network_t * network, probe_t * probe)
{
    uint16_t   tag,         // Network-side endianness
               checksum;    // Host-side endianness
    size_t     payload_size = probe_get_payload_size(probe);
    size_t     tag_size     = sizeof(uint16_t);
    size_t     num_layers   = probe_get_num_layers(probe);

    // For probes having a payload of size 0 and a "body" field (like icmp)
    layer_t  * last_layer;
    bool       tag_in_body = false;

    /* The probe gets assigned a unique tag. Currently we encode it in the UDP
     * checksum, but I guess the tag will be protocol dependent. Also, since the
     * tag changes the probe, the user has no direct control of what is sent on
     * the wire, since typically a packet is tagged just before sending, after
     * scheduling, to maximize the number of probes in flight. Available space
     * in the headers is used for tagging, + encoding some information... */
    /* XXX hardcoded XXX */

    /* 1) Set payload = tag : this is only possible if both the payload and the
     * checksum have not been set by the user.
     * We need a list of used tags = in flight... + an efficient way to get a
     * free one... Also, we need to share tags between several instances ?
     * randomized tags ? Also, we need to determine how much size we have to
     * encode information. */

    if (num_layers < 2 || !(last_layer = probe_get_layer(probe, num_layers - 2))) {
        fprintf(stderr, "network_tag_probe: not enough layer (num_layers = %d)\n", (unsigned int)num_layers);
        goto ERR_GET_LAYER;
    }

    // The last layer is the payload, the previous one is the last protocol layer.
    // If this layer has a "body" field like icmp, we have no payload and
    // we use the body field.
    if (last_layer->protocol && protocol_get_field(last_layer->protocol, "body")) {
        tag_in_body = true;
    }

    tag = htons(network_get_available_tag(network));

    // Write the tag at offset zero of the payload
    if (tag_in_body) {
        probe_write_field(probe, "body", &tag, tag_size);
    } else {
        if (payload_size < tag_size) {
            fprintf(stderr, "Payload too short (payload_size = %u tag_size = %u)\n", (unsigned int)payload_size, (unsigned int)tag_size);
            goto ERR_INVALID_PAYLOAD;
        }

        if (!(probe_write_payload(probe, &tag, tag_size))) {
            goto ERR_PROBE_WRITE_PAYLOAD;
        }
    }

    // Fix checksum to get a well-formed packet
    if (!(probe_update_checksum(probe))) {
        fprintf(stderr, "Can't update fields\n");
        goto ERR_PROBE_UPDATE_FIELDS;
    }

    // Retrieve the checksum of UDP/TCP/ICMP checksum (host-side endianness)
    if (!(probe_extract_tag(probe, &checksum))) {
        fprintf(stderr, "Can't extract tag\n");
        goto ERR_PROBE_EXTRACT_CHECKSUM;
    }

    // Write the probe ID in the UDP/TCP/ICMP checksum
    if (!(probe_set_tag(probe, ntohs(tag)))) {
        fprintf(stderr, "Can't set tag\n");
        goto ERR_PROBE_SET_TAG;
    }

    // Write the tag using the network-side endianness in the payload
    checksum = htons(checksum);
    if (tag_in_body) {
        if (!(probe_write_field(probe, "body", &checksum, tag_size))) {
            fprintf(stderr, "Can't set body\n");
            goto ERR_PROBE_SET_FIELD;
        }
    } else {
        if (!probe_write_payload(probe, &checksum, tag_size)) {
            fprintf(stderr, "Can't write payload (2)\n");
            goto ERR_BUFFER_WRITE_BYTES2;
        }
    }

    return true;

ERR_PROBE_SET_FIELD:
ERR_BUFFER_WRITE_BYTES2:
ERR_PROBE_SET_TAG:
ERR_PROBE_EXTRACT_CHECKSUM:
ERR_PROBE_UPDATE_FIELDS:
ERR_PROBE_WRITE_PAYLOAD:
ERR_INVALID_PAYLOAD:
ERR_GET_LAYER:
    return false;
}

bool network_send_probe(network_t * network, probe_t * probe)
{
    // - Best effort probes are directly pushed in our sendq.
    // - Scheduled probes are scheduled, stored in the probe group, and
    // pushed in the sendq when the probe_group notify pt_loop.

#ifdef USE_SCHEDULING
    if (probe_get_delay(probe) == DELAY_BEST_EFFORT) {
#endif
        probe_set_queueing_time(probe, get_timestamp());
        return queue_push_element(network->sendq, probe);
#ifdef USE_SCHEDULING
    } else {
       return probe_group_add(network->scheduled_probes, probe);
    }
#endif
}

// TODO This could be replaced by watchers: FD -> action
bool network_process_sendq(network_t * network)
{
    probe_t           * probe;
    packet_t          * packet;
    size_t              num_flying_probes;
    struct itimerspec   new_timeout;

    // Probe skeleton when entering the network layer.
    // We have to duplicate the probe since the same address of skeleton
    // may have been passed to pt_send_probe.
    // => We duplicate this probe in the
    // network layer registry (network->probes) and then tagged.

    // Do not free probe at the end of this function.
    // Its address will be saved in network->probes and freed later.
    probe = queue_pop_element(network->sendq, NULL);

    // Tag the probe
    if (!network_tag_probe(network, probe)) {
        fprintf(stderr, "Can't tag probe\n");
        goto ERR_TAG_PROBE;
    }

    if (network->is_verbose) {
        printf("Sending probe packet:\n");
        probe_dump(probe);
    }

    // Make a packet from the probe structure
    if (!(packet = probe_create_packet(probe))) {
        fprintf(stderr, "Can't create packet\n");
    	goto ERR_CREATE_PACKET;
    }

    // Send the packet
    if (!(socketpool_send_packet(network->socketpool, packet))) {
        fprintf(stderr, "Can't send packet\n");
        goto ERR_SEND_PACKET;
    }

    // Update the sending time
    probe_set_sending_time(probe, get_timestamp());

    // Register this probe in the list of flying probes
    if (!(dynarray_push_element(network->probes, probe))) {
        fprintf(stderr, "Can't register probe\n");
        goto ERR_PUSH_PROBE;
    }

    // We've just sent a probe and currently, this is the only one in transit.
    // So currently, there is no running timer, prepare timerfd.
    num_flying_probes = dynarray_get_size(network->probes);
    if (num_flying_probes == 1) {
        itimerspec_set_delay(&new_timeout, network_get_timeout(network));
        if (timerfd_settime(network->timerfd, 0, &new_timeout, NULL) == -1) {
            fprintf(stderr, "Can't set timerfd\n");
            goto ERR_TIMERFD;
        }
    }
    return true;

ERR_TIMERFD:
ERR_PUSH_PROBE:
ERR_SEND_PACKET:
    packet_free(packet);
ERR_CREATE_PACKET:
ERR_TAG_PROBE:
    return false;
}

bool network_process_recvq(network_t * network)
{
    probe_t       * probe,
                  * reply;
    packet_t      * packet;
    probe_reply_t * probe_reply;

    // Pop the packet from the queue
    if (!(packet = queue_pop_element(network->recvq, NULL))) {
        goto ERR_PACKET_POP;
    }

    // Transform the reply into a probe_t instance
    if(!(reply = probe_wrap_packet(packet))) {
        goto ERR_PROBE_WRAP_PACKET;
    }
    probe_set_recv_time(reply, get_timestamp());

    if (network->is_verbose) {
        printf("Got reply:\n");
        probe_dump(reply);
    }

    // Find the probe corresponding to this reply
    // The corresponding pointer (if any) is removed from network->probes
    if (!(probe = network_get_matching_probe(network, reply))) {
        goto ERR_PROBE_DISCARDED;
    }

    // Build a pair made of the probe and its corresponding reply
    if (!(probe_reply = probe_reply_create())) {
        goto ERR_PROBE_REPLY_CREATE;
    }

    // We're pass to the upper layer the probe and the reply to the upper layer.
    probe_reply_set_probe(probe_reply, probe);
    probe_reply_set_reply(probe_reply, reply);

    // Notify the instance which has build the probe that we've got the corresponding reply

    // TODO this provokes a double free:
    //pt_throw(NULL, probe->caller, event_create(PROBE_REPLY, probe_reply, NULL, (ELEMENT_FREE) probe_reply_free));
    pt_throw(NULL, probe->caller, event_create(PROBE_REPLY, probe_reply, NULL, NULL));

    // TODO probe_reply_free frees only the reply but probe_reply_deep_free cannot be used as other things may have references to its contents.
    return true;

ERR_PROBE_REPLY_CREATE:
ERR_PROBE_DISCARDED:
    probe_free(reply);
ERR_PROBE_WRAP_PACKET:
    //packet_free(packet); TODO provoke segfault in case of stars
ERR_PACKET_POP:
    return false;
}

void network_process_sniffer(network_t * network, uint8_t protocol_id) {
    sniffer_process_packets(network->sniffer, protocol_id);
}

bool network_drop_expired_flying_probe(network_t * network)
{
    // Drop every expired probes
    size_t    i, num_flying_probes = dynarray_get_size(network->probes);
    bool      ret = false;
    probe_t * probe;

    // Is there flying probe(s) ?
    if (num_flying_probes > 0) {

        // Iterate on each expired probes (at least the oldest one has expired)
        for (i = 0 ;i < num_flying_probes; i++) {
            probe = dynarray_get_ith_element(network->probes, i);

            // Some probe may expires very soon and may expire before the next probe timeout
            // update. If so, the timer will be disarmed and libparistraceroute may freeze.
            // To avoid this kind of deadlock, we provoke a probe timeout for each probe
            // expiring in less that EXTRA_DELAY seconds.
            if (network_get_probe_timeout(network, probe) - EXTRA_DELAY > 0) break;

            // This probe has expired, raise a PROBE_TIMEOUT event.
            pt_throw(NULL, probe->caller, event_create(PROBE_TIMEOUT, probe, NULL, NULL)); //(ELEMENT_FREE) probe_free));
        }

        // Delete the i oldest probes, which have expired.
        if (i != 0) {
            dynarray_del_n_elements(network->probes, 0, i, NULL);
        }

        ret = network_update_next_timeout(network);
    } else {
        fprintf(stderr, "network_drop_expired_flying_probe: a probe has expired, but there are no more flying probes!\n");
    }

    return ret;
}

//------------------------------------------------------------------------------------
// Scheduling
//------------------------------------------------------------------------------------

#ifdef USE_SCHEDULING

static bool network_process_probe_node(network_t * network, tree_node_t * node, size_t i)
{
    tree_node_probe_t * tree_node_probe = get_node_data(node);
    probe_t           * probe;

    if (!(tree_node_probe->tag == PROBE))                               goto ERR_TAG;
    probe = (probe_t *) (tree_node_probe->data.probe);
    //TODO packet_from_probe must manage generator

    probe_set_queueing_time(probe, get_timestamp());
    if (!(queue_push_element(network->sendq, probe)))                   goto ERR_QUEUE_PUSH;
    /*
    probe_set_left_to_send(probe, probe_get_left_to_send(probe) - 1);
    num_probes_to_send = probe_get_left_to_send(probe);

    if (num_probes_to_send == 0) {
    */
    if (--(probe->left_to_send) == 0) {
        if (!(probe_group_del(network->scheduled_probes, node->parent, i)))  goto ERR_PROBE_GROUP_DEL;
    } else {
        get_node_next_delay(node);
        probe_group_update_delay(network->scheduled_probes, node);
        return true;
    }

ERR_PROBE_GROUP_DEL:
ERR_QUEUE_PUSH:
ERR_TAG:
    return false;
}

void network_process_scheduled_probe(network_t * network) {
    tree_node_t * root;

    if ((root = probe_group_get_root(network->scheduled_probes))) {
        // Handle every probe that must be sent right now
        probe_group_iter_next_scheduled_probes(
            probe_group_get_root(network->scheduled_probes),
            (void (*) (void *, tree_node_t *, size_t)) network_process_probe_node,
            (void *) network
        );
    }
}

bool network_update_scheduled_timer(network_t * network, double delay) {
    return update_timer(network->scheduled_timerfd, delay);
}

#endif // USE_SCHEDULING<|MERGE_RESOLUTION|>--- conflicted
+++ resolved
@@ -276,11 +276,6 @@
     size_t     i, num_flying_probes;
 
     // XXX
-<<<<<<< HEAD
-
-=======
-    
->>>>>>> ecaeb515
     // Fetch the tag from the reply. Its the 3rd checksum field.
     if (!(reply_extract_tag(reply, &tag_reply))) {
         // This is not an IP / ICMP / IP / * reply :(
@@ -298,18 +293,7 @@
             if (tag_reply == tag_probe) break;
         }
     }
-<<<<<<< HEAD
-
-=======
     
-/*
-    // XXX BEGIN Harcoded ICMP response (JA 17/07/2014)
-    tag_reply = 0; tag_probe = 0; tag_probe++; tag_reply++;
-
-    num_flying_probes = dynarray_get_size(network->probes);
-    for (i = 0; i < num_flying_probes; i++) {
-        probe = dynarray_get_ith_element(network->probes, i);
->>>>>>> ecaeb515
 
     // XXX BEGIN Harcoded ICMP response (JA 17/07/2014)
 //     tag_reply = 0; tag_probe = 0; tag_probe++; tag_reply++;
@@ -324,7 +308,6 @@
 //             break;
 //     }
     // XXX END Hardcoded ICMP response
-*/
     // No match found if we reached the end of the array
     if (i == num_flying_probes) {
         if (network->is_verbose) {
