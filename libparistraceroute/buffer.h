#ifndef LIBPT_BUFFER_H
#define LIBPT_BUFFER_H

#include <stddef.h>  // size_t
#include <stdbool.h> // bool
#include <stdint.h>  // uint8_t
#include <stdio.h>   // FILE *

/**
 * \struct buffer_t
 * \brief A buffer structure.
 */

typedef struct {
    uint8_t * data; /**< Data stored in the buffer   */
    size_t    size; /**< Size of the data (in bytes) */
} buffer_t;

//-----------------------------------------------------------------
// Allocation
//-----------------------------------------------------------------


/**
 * \brief Create a buffer structure
 * \return Pointer to the newly created buffer structure
 *    NULL in case of failure
 */

buffer_t * buffer_create();

/**
 * \brief Duplicate a buffer instance
 * \param buffer The buffer to duplicate
 * \return The address of the newly created buffer, NULL
 *    if the memory allocation has failed.
 */

buffer_t * buffer_dup(const buffer_t * buffer);

/**
 * \brief Free a buffer structure.
 * \param buffer Pointer to the buffer structure to free
 */

void buffer_free(buffer_t * buffer);

//-----------------------------------------------------------------
// Accessors
//-----------------------------------------------------------------

/**
 * \brief Retrieve the address where data is stored
 * \param buffer A pointer to the buffer
 * \return The address of the data. Returns NULL
 *   if buffer == NULL or if it is empty.
 */

uint8_t * buffer_get_data(const buffer_t * buffer);

/**
 * \brief Retrieve the size of the allocated memory area
 * managed by the buffer
 * \param buffer The address of the buffer
 * \return The size (in bytes)
 */

size_t buffer_get_size(const buffer_t * buffer);

/**
 * \brief (Re)allocate the buffer to a specified size.
 * \param buffer Pointer to a buffer_t structure to (re)allocate
 * \param size new size of the buffer
 * \return true iif successfull
 */

bool buffer_resize(buffer_t * buffer, size_t size);

/**
 * \brief Change the address of the memory managed by the buffer.
 *   The old address but be freed before if not more used.
 * \param buffer The address of the altered buffer. It is automatically
 *   resized if required.
 * \param bytes Address of bytes copied in the buffer
 * \param num_bytes Number of bytes that must be copied in the buffer
 * \return true iif successfull.
 */

bool buffer_write_bytes(buffer_t * buffer, const void * bytes, size_t num_bytes);

/**
 * \brief Alter the size declared in the buffer structure.
 * It does not reallocate anything.
 * \param buffer The address of the buffer.
 */

void buffer_set_size(buffer_t * buffer, size_t size);

//-----------------------------------------------------------------

/**
 * \brief Print the buffer content on the standard output.
 * \param buffer The address of the buffer.
 */

void buffer_dump(const buffer_t * buffer);

<<<<<<< HEAD
#endif // LIBPT_BUFFER_H
=======
/**
 * \brief Print the buffer content.
 * \param out The file descriptor of the output file.
 * \param buffer The address of the buffer.
 */

void buffer_fprintf(FILE * out, const buffer_t * buffer);

/**
 * \brief Print bytes.
 * \param out The file descriptor of the output file.
 * \param bytes The bytes to print (at least num_bytes allocated).
 * \param num_bytes The number of bytes to print.
 */

void hex_fprintf(FILE * out, const uint8_t * bytes, size_t num_bytes);

/**
 * \brief Print bytes in the standard output.
 * \param out The file descriptor of the output file.
 * \param bytes The bytes to print (at least num_bytes allocated).
 * \param num_bytes The number of bytes to print.
 */

void hex_dump(const uint8_t * bytes, size_t num_bytes);

#endif
>>>>>>> 115ba558
<|MERGE_RESOLUTION|>--- conflicted
+++ resolved
@@ -105,9 +105,6 @@
 
 void buffer_dump(const buffer_t * buffer);
 
-<<<<<<< HEAD
-#endif // LIBPT_BUFFER_H
-=======
 /**
  * \brief Print the buffer content.
  * \param out The file descriptor of the output file.
@@ -134,5 +131,4 @@
 
 void hex_dump(const uint8_t * bytes, size_t num_bytes);
 
-#endif
->>>>>>> 115ba558
+#endif // LIBPT_BUFFER_H