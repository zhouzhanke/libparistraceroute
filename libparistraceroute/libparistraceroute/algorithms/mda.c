/* TODO
 * The algorithm will have to expose a set of options to the commandline if it wants 
 * to be called from it
 */

#include <stdio.h>
#include <stdlib.h>
#include <string.h>
#include <stdbool.h>
#include <limits.h>                  // INT_MAX

#include "mda.h"
#include "optparse.h"
#include "../algorithm.h"
#include "../pt_loop.h"    // pt_send_probe

// DEBUG
#include "../probe.h"


<<<<<<< HEAD
// Bounded pairs parameters  |  def1 min1 max1 def2 min2 max2      mda_enabled
const unsigned mda_values[7] = {95,  0,   100, 5,   1,   INT_MAX , 0};

/* MDA options */
static struct opt_spec mda_cl_options[3] = {
    /* action           short long          metavar             help    variable XXX */
    {opt_store_int_lim, "f",  "--first",    "first_ttl",        HELP_f, min_ttl},
    {opt_store_int_lim, "m",  "--max-hops", "max_ttl",          HELP_m, max_ttl},
    {opt_store_int_2,   "M",  "--mda",      "bound,max_branch", HELP_M, mda_values}    
    // {opt_store_int, OPT_NO_SF, "confidence", "PERCENTAGE", "level of confidence", 0},
=======
static struct opt_spec mda_options[] = {
    // action       short       long         metavar       help                   variable
    {opt_store_int, OPT_NO_SF, "min-ttl",    "TTL",        "minimum TTL",         0},
    {opt_store_int, OPT_NO_SF, "max-ttl",    "TTL",        "maximum TTL",         0},
    {opt_store_int, OPT_NO_SF, "confidence", "PERCENTAGE", "level of confidence", 0},
>>>>>>> 1b2fbedb
    // per dest
    // max missing
    //{OPT_NO_ACTION}
};

<<<<<<< HEAD
struct opt_spec * mda_get_cl_options() {

    return mda_cl_options;
}
/*
int mda_set_options(vector_t * vector) {
    int i = 0;
    int j = 0;

    if(vector) {
        while(i < 3) {
            if(opt_verify(vector->options, *(mda_options + i), vector->num_options)) {
                vector_push_element(vector, mda_options + i);
                j++;
            }
            i++;
        }
        return 0;
    } else {
        printf("fail to pass mda command line options");
        return -1;
    }
}    
*/

inline mda_options_t mda_get_default_options() {

=======
mda_options_t mda_get_default_options() {
>>>>>>> 1b2fbedb
    mda_options_t mda_options = {
         .traceroute_options = traceroute_get_default_options(),
         .bound              = 95,
         .max_branch         = 5
    };

    return mda_options;
}


/*******************************************************************************
 * PRECOMPUTED NUMBER OF PROBES
 */

// borrowed from scamper
// stopping points
static int mda_stopping_points(unsigned int num_interfaces, unsigned int confidence)
{
    /*
     * number of probes (k) to send to rule out a load-balancer having n hops;
     * 95% confidence level first from 823-augustin-e2emon.pdf, then extended
     * with gmp-based code.
     * 99% confidence derived with gmp-based code.
     */
    static const int k[][2] = {
        {   0,   0 }, {   0,   0 }, {   6,   8 }, {  11,  15 }, {  16,  21 },
        {  21,  28 }, {  27,  36 }, {  33,  43 }, {  38,  51 }, {  44,  58 },
        {  51,  66 }, {  57,  74 }, {  63,  82 }, {  70,  90 }, {  76,  98 },
        {  83, 106 }, {  90, 115 }, {  96, 123 }, { 103, 132 }, { 110, 140 },
        { 117, 149 }, { 124, 157 }, { 131, 166 }, { 138, 175 }, { 145, 183 },
        { 152, 192 }, { 159, 201 }, { 167, 210 }, { 174, 219 }, { 181, 228 },
        { 189, 237 }, { 196, 246 }, { 203, 255 }, { 211, 264 }, { 218, 273 },
        { 226, 282 }, { 233, 291 }, { 241, 300 }, { 248, 309 }, { 256, 319 },
        { 264, 328 }, { 271, 337 }, { 279, 347 }, { 287, 356 }, { 294, 365 },
        { 302, 375 }, { 310, 384 }, { 318, 393 }, { 326, 403 }, { 333, 412 },
        { 341, 422 }, { 349, 431 }, { 357, 441 }, { 365, 450 }, { 373, 460 },
        { 381, 470 }, { 389, 479 }, { 397, 489 }, { 405, 499 }, { 413, 508 },
        { 421, 518 }, { 429, 528 }, { 437, 537 }, { 445, 547 }, { 453, 557 },
        { 462, 566 }, { 470, 576 }, { 478, 586 }, { 486, 596 }, { 494, 606 },
        { 502, 616 }, { 511, 625 }, { 519, 635 }, { 527, 645 }, { 535, 655 },
        { 544, 665 }, { 552, 675 }, { 560, 685 }, { 569, 695 }, { 577, 705 },
        { 585, 715 }, { 594, 725 }, { 602, 735 }, { 610, 745 }, { 619, 755 },
        { 627, 765 }, { 635, 775 }, { 644, 785 }, { 652, 795 }, { 661, 805 },
        { 669, 815 }, { 678, 825 }, { 686, 835 }, { 695, 845 }, { 703, 855 },
        { 712, 866 }, { 720, 876 }, { 729, 886 }, { 737, 896 }, { 746, 906 },
    };

    #define TRACELB_CONFIDENCE_MAX_N 99
    #define TRACELB_CONFIDENCE_NLIMIT(v) \
    ((v) <= TRACELB_CONFIDENCE_MAX_N ? (v) : TRACELB_CONFIDENCE_MAX_N)

    return k[num_interfaces][(confidence == 95) ? 0 : 1];
}

bool mda_event_new_link(pt_loop_t * loop, mda_interface_t * src, mda_interface_t * dst)
{
    event_t          * mda_event;
    mda_interface_t ** link;

    if (!(link = malloc(2 * sizeof(mda_interface_t)))) goto ERR_LINK;
    link[0] = src;
    link[1] = dst;
    if (!(mda_event = event_create((unsigned) MDA_NEW_LINK, link, NULL, free))) goto ERR_MDA_EVENT;
    return pt_raise_event(loop, mda_event);
ERR_MDA_EVENT:
    free(link);
ERR_LINK:
    return false;
}

/*******************************************************************************
 * HELPER FUNCTIONS
 */

/*
 * During the enumeration phase, each interface keeps a list of flow_ids
 * alongside their status:
 *   . MDA_FLOW_AVAILABLE   The flow has been sent by the previous hop, has
 *                          reached this interface and is available for enumeration.
 *   . MDA_FLOW_UNAVAILABLE The flow has been sent by the previous hop, has
 *                          reached this interface and has been used for
 *                          enumeration.
 *   . MDA_FLOW_TESTING     This interface requires more flow ids for
 *                          enumeration, the flow has been sent, but it is not
 *                          sure it will reach this interface if there are many
 *                          siblings.
 *
 * Note: if we process an interfact, that means the enumeration at previous hops
 * is done, its siblings are complete.
 */
int mda_interface_find_next_hops(lattice_elt_t * elt, mda_data_t * data)
{
    mda_interface_t * interface = lattice_elt_get_data(elt);
    /* Number of interfaces at the same TTL */
    unsigned int num_next = 0;
    /* Probe to send */
    probe_t * probe;
    /* Probe information */
    uintmax_t flow_id = 0;

    int i = 0;
    int tosend = 0;
    int num_flows_missing = 0;
    int num_flows_avail = 0;
    int num_flows_testing = 0;
    int num_siblings = 0;

    //printf("Processing interface %s at ttl %hhu\n", interface->address, interface->ttl);

    /* Determine the number of next hop interfaces */
    num_next = lattice_elt_get_num_next(elt);

    /* ... and thus deduce how many packets we have to send */
    tosend = mda_stopping_points(MAX(num_next+1, 2), data->confidence) - interface->sent;

    //printf("processing interface %s (tosend= %u)\n", interface->address, tosend);
    
    //printf("Interface %s : tosend %d - sent %u - received %u\n", interface->address, tosend, interface->sent, interface->received);
    if ((tosend <= 0) && (interface->sent == interface->received + interface->timeout)) {
        return LATTICE_DONE; // Done enumerating, walking/DFS can continue
    }

    if (interface->address && (strcmp(interface->address, data->dst_ip) == 0)) {
        return (interface->sent == interface->received) ? LATTICE_DONE : LATTICE_CONTINUE;
    }

    /*
     * Ensure we have enough flow_ids to enumerate interfaces
     */

    /* How many interfaces at current ttl */
    // Only if the previous is done enumerating
    num_siblings = lattice_elt_get_num_siblings(elt);
    if (num_siblings > 1) {
        /* There are many interfaces at this TTL, we must ensure we have enough
         * flows available at the current ttl */

        num_flows_avail = mda_interface_get_num_flows(interface, MDA_FLOW_AVAILABLE);
        if (tosend > num_flows_avail) {
            // We cannot send flows until all inflight packets have arrived,
            // otherwise we might send too many.
            // potentially divided by num_siblings
            num_flows_testing = mda_interface_get_num_flows(interface, MDA_FLOW_TESTING);
            num_flows_missing = tosend - num_flows_avail - num_flows_testing;
            for (i = 0; i < num_flows_missing; i++) {
                /* Note: we are not sure all probes will go to the right interface, and
                 * we might go though us, though it might alimentate other interfaces at
                 * the same ttl... thus we need to share the probes in flight when we
                 * explore hops at the same ttl : we should set one potential probe in
                 * flight for each interface ? or multiply the number of probes in
                 * flight by the number of interface (might overestimate ?)*/
                probe = probe_dup(data->skel);
                flow_id = ++data->last_flow_id;
                mda_interface_add_flow_id(interface, flow_id, MDA_FLOW_TESTING); // TODO control returned value
                probe_set_fields(probe, I8("ttl", interface->ttl), IMAX("flow_id", flow_id), NULL);
                pt_send_probe(data->loop, probe);
            }
        }

    } else {
        /* The only interface, infinite amount of available flows
         * It might simplify the matching later (find_rec) XXX */
        num_flows_avail = tosend;
    }

    if (num_flows_avail > tosend)
        num_flows_avail = tosend;
    
    /* Previous processing should have ensured we have enough flow_ids
     * available... */
    for (i = 0; i < num_flows_avail; i++) {
        /* Get a new flow_id to send, or break/return XXX */
        flow_id = mda_interface_get_available_flow_id(interface, num_siblings, data);
        if (flow_id == 0) break;

        /* Send corresponding probe */
        probe = probe_dup(data->skel);
        probe_set_fields(probe, IMAX("flow_id", flow_id), I8("ttl", interface->ttl+1), NULL);
        pt_send_probe(data->loop, probe);
        //printf("Sent probe at ttl %hhu with flow_id %ju\n", interface->ttl + 1, flow_id);
        interface->sent++;
    }
    return LATTICE_INTERRUPT_NEXT; // OK, but enumeration not complete, interrupt walk
}


/* \brief Classify an interface by setting its type property.
 *
 * \param interface A pointer to a mda_interface structure
 * \return 1 if the classification is done, 0 otherwise, negative value in case
 * of error XXX
 *
 * NOTE: interface->type needs to be initialized to MDA_LB_TYPE_UNKNOWN FIXME
 */
int mda_classify_interface(lattice_elt_t * elt, mda_data_t * data)
{
    mda_interface_t * interface = lattice_elt_get_data(elt);
    /* Number of next hop interfaces */
    unsigned int num_next;

    /* If the classification has already been done or started */
    if (interface->type != MDA_LB_TYPE_UNKNOWN)
        return 1;

    num_next = lattice_elt_get_num_next(elt);

    /* If enumeration has been finished, or if we already have 2 next hops */
    if (interface->enumeration_done || num_next > 1) {
        switch (num_next) {
            case 0:
                interface->type = MDA_LB_TYPE_END_HOST;
                return 1;
            case 1:
                interface->type = MDA_LB_TYPE_SIMPLE_ROUTER;
                return 1;
            default:
                /* More than one interface... classify */
                interface->type = MDA_LB_TYPE_IN_PROGRESS;
                /* XXX CLASSIFY XXX */
                return 0;
        }
    }
    /* ELSE remains MDA_LB_TYPE_UNKNOWN */
    return 0;
}

int mda_process_interface(lattice_elt_t * elt, void * data)
{
    mda_data_t      * mda_data  = data;
    int               ret, ret2;

    /* 1) continue enumerating its next hops if possible
     *    . limit is the total number of probes sent compared to the number of
     *    expected interfaces
     *    . we send at interface->ttl + 1
     *    . Requires enough flow_ids from previous interfaces .prev[] (summed)
     *    . To be transformed into a link query
     */
    ret = mda_interface_find_next_hops(elt, mda_data);
    if (ret < 0) goto ERROR;

    /* 2) Classification:
     *    . Send a batch of probes with the same flow_id to disambiguate PPLB from
     *    PFLB
     *    . depends only on the confidence level
     *    . The processing is complete is the next interfaces have been
     *    enumerated and the interface classified, and there are no requests for
     *    populating.
     */
    ret2 = mda_classify_interface(elt, mda_data);
    if (ret2 < 0) goto ERROR;

    return ret;

ERROR:
    return LATTICE_ERROR;
}

/*******************************************************************************
 * MDA HANDLERS
 */

int mda_handler_init(pt_loop_t * loop, event_t * event, mda_data_t ** pdata, probe_t * skel, const mda_options_t * options)
{
    mda_data_t * data;

    // DEBUG
    probe_dump(skel);
    printf("min_ttl = %d max_ttl = %d num_probes = %lu dst_ip = %s bound = %d max_branch = %d\n",
        options->traceroute_options.min_ttl,
        options->traceroute_options.max_ttl,
        options->traceroute_options.num_probes,
        options->traceroute_options.dst_ip ? options->traceroute_options.dst_ip : "",
        options->bound,
        options->max_branch
    );
    
    // Create local data structure
    if (!(data = mda_data_create()))                     goto ERR_MDA_DATA_CREATE;
    if (!(probe_extract(skel, "dst_ip", &data->dst_ip))) goto ERR_EXTRACT_DST_IP; 

    // Initialize algorithm's data
    data->skel = skel;
    data->loop = loop;   
    *pdata = data;

    // Create a dummy first hop, root of a lattice of discovered interfaces:
    // - not a tree since some interfaces might have several predecessors (diamonds)
    // - we assume the initial hop is not a load balancer
    return lattice_add_element(data->lattice, NULL, mda_interface_create(NULL));

ERR_EXTRACT_DST_IP:
    mda_data_free(data);
ERR_MDA_DATA_CREATE:
    return -1;
}

typedef struct {
    uint8_t         ttl;
    uintmax_t       flow_id;
    lattice_elt_t * result;
} mda_ttl_flow_t;

// TODO factorize mda_*_flow

int mda_search_source(lattice_elt_t * elt, void * data)
{
    mda_interface_t * interface = lattice_elt_get_data(elt);
    mda_ttl_flow_t  * search    = data;
    size_t            i, size;

    if (interface->ttl == search->ttl) {
        size = dynarray_get_size(interface->flows);
        for (i = 0; i < size; i++) {
            mda_flow_t *flow = dynarray_get_ith_element(interface->flows, i);
            if ((flow->flow_id == search->flow_id) && (flow->state != MDA_FLOW_TESTING)) {
                search->result = elt;
                return LATTICE_INTERRUPT_ALL;
            }
        }
    
        return LATTICE_INTERRUPT_NEXT; // don't process children
    }

    return LATTICE_CONTINUE; // continue until we reach the right ttl
}

int mda_delete_flow(lattice_elt_t * elt, void * data)
{
    mda_interface_t * interface = lattice_elt_get_data(elt);
    mda_ttl_flow_t  * search    = data;
    size_t            i, size;

    if (interface->ttl == search->ttl) {
        size = dynarray_get_size(interface->flows);
        for (i = 0; i < size; i++) {
            mda_flow_t *flow = dynarray_get_ith_element(interface->flows, i);
            if ((flow->flow_id == search->flow_id) && (flow->state == MDA_FLOW_TESTING)) {
                dynarray_del_ith_element(interface->flows, i, NULL);
                return LATTICE_INTERRUPT_ALL;
            }
        }
        return LATTICE_INTERRUPT_NEXT; // don't process children
    }
    return LATTICE_CONTINUE; // continue until we reach the right ttl
}

int mda_timeout_flow(lattice_elt_t * elt, void * data)
{
    mda_interface_t     * interface = lattice_elt_get_data(elt);
    mda_ttl_flow_t            * search    = data;

    if (interface->ttl == search->ttl) {
        unsigned int i, size;

        size = dynarray_get_size(interface->flows);
        for (i = 0; i < size; i++) {
            mda_flow_t *flow = dynarray_get_ith_element(interface->flows, i);
            if ((flow->flow_id == search->flow_id) && (flow->state == MDA_FLOW_UNAVAILABLE)) {
                flow->state = MDA_FLOW_TIMEOUT;
                return LATTICE_INTERRUPT_ALL;
            }
        }
        return LATTICE_INTERRUPT_NEXT; // don't process children
    }
    return LATTICE_CONTINUE; // continue until we reach the right ttl
}

typedef struct {
    char          * address;
    lattice_elt_t * result;
} mda_address_t;

int mda_search_interface(lattice_elt_t * elt, void * data)
{
    mda_interface_t        * interface = lattice_elt_get_data(elt);
    mda_address_t          * search    = data;

    if (interface->address && strcmp(interface->address, search->address) == 0) {
        search->result = elt;
        return LATTICE_INTERRUPT_ALL;
    }
    return LATTICE_CONTINUE;
}

int mda_handler_reply(pt_loop_t * loop, event_t * event, mda_data_t * data, probe_t * skel, const mda_options_t * options)
{
    // manage this XXX
    const probe_t    * probe,
                     * reply;
    lattice_elt_t    * source_elt, * dest_elt;
    mda_interface_t  * source_interface, * dest_interface;
    mda_ttl_flow_t     search_ttl_flow;
    mda_address_t      search_interface;
    mda_flow_t       * flow;
    char             * addr; // src_ip
    uintmax_t          flow_id;
    uint8_t            ttl;
    int                ret;

    printf("=====================================================\n");
    lattice_dump(data->lattice, (ELEMENT_DUMP) mda_interface_dump);
    printf("\n");

    probe = ((const probe_reply_t *) event->data)->probe;
    reply = ((const probe_reply_t *) event->data)->reply;

    if (!(probe_extract(probe, "ttl",     &ttl)))     goto ERR_EXTRACT_TTL;
    if (!(probe_extract(probe, "flow_id", &flow_id))) goto ERR_EXTRACT_FLOW_ID;
    if (!(probe_extract(reply, "src_ip",  &addr)))    goto ERR_EXTRACT_SRC_IP;

    //printf("Probe reply received: %hhu %s [%ju]\n", ttl, addr, flow_id);

    /* The couple probe-reply defines a link (origin, destination)
     * 
     * origin: can be identified thanks to two parameters of the probe
     *  - probe->ttl - 1 : since we typically probe the next hop
     *  - probe->flow_id : disambiguate between several possible
     *      interfaces at the same ttl, since one flow_id will typically
     *      pass though one only.
     *  The corresponding addr is searched thanks to
     *  mda_interface_find_rec, recursively from the root interface
     *
     *  destination: reply->src_ip
     */

    search_interface.address = addr;
    search_interface.result = NULL;
    ret = lattice_walk(data->lattice, mda_search_interface, &search_interface, LATTICE_WALK_DFS);
    if (ret == LATTICE_INTERRUPT_ALL) {
        /* Destination found */
        dest_elt = search_interface.result;
        dest_interface = lattice_elt_get_data(dest_elt);
    } else {
        dest_elt = NULL;
        dest_interface = mda_interface_create(addr);
        dest_interface->ttl = ttl;
    }

    search_ttl_flow.ttl = ttl - 1;
    search_ttl_flow.flow_id = flow_id;
    search_ttl_flow.result = NULL;
    ret = lattice_walk(data->lattice, mda_search_source, &search_ttl_flow, LATTICE_WALK_DFS);
    if (ret == LATTICE_INTERRUPT_ALL) {
        /* Found */
        source_elt = search_ttl_flow.result;
        source_interface = lattice_elt_get_data(source_elt);

        if (dest_elt) {
            ret = lattice_connect(data->lattice, source_elt, dest_elt);
            if (ret < 0) goto error;

            /* An interface has the minimum TTL possible, in case of multiple previous
             * hops */
            if (source_interface->ttl + 1 < dest_interface->ttl)
                dest_interface->ttl = source_interface->ttl + 1;
            /* dest_interface->nb_stars = 0; 
             * 
             * XXX should be always 0
             * e.g. for closing diamonds with stars 
             * but we cannot have several parallel interfaces with stars at the
             * moment
             */

        } else {
            ret = lattice_add_element(data->lattice, source_elt, dest_interface);
            if (ret < 0) goto error;
        }

        source_interface->received++;

        /* We have received the last needed flow */
        if (source_interface->received + source_interface->timeout == source_interface->sent) {
            ret = mda_event_new_link(loop, source_interface, dest_interface);
            if (ret < 0) goto error;
        }

    } else {
        /* Delete flow in all siblings */
        search_ttl_flow.ttl = ttl;
        search_ttl_flow.flow_id = flow_id;
        search_ttl_flow.result = NULL;
        lattice_walk(data->lattice, mda_delete_flow, &search_ttl_flow, LATTICE_WALK_DFS);
    }

    /* Insert flow in the right interface */
    flow = mda_flow_create(flow_id, MDA_FLOW_AVAILABLE);
    dynarray_push_element(dest_interface->flows, flow);

    return 0;

error:
    // TODO free(addr) ?
ERR_EXTRACT_SRC_IP:
ERR_EXTRACT_FLOW_ID:
ERR_EXTRACT_TTL:
    return -1;
}

int mda_handler_timeout(pt_loop_t *loop, event_t *event, mda_data_t * data, probe_t *skel, const mda_options_t * options)
{
    probe_t               * probe;
    lattice_elt_t         * source_elt;
    mda_interface_t       * source_interface;
    mda_ttl_flow_t          search_ttl_flow;
    uintmax_t               flow_id;
    uint8_t                 ttl;
    int                     ret;

    probe = event->data;

    if (!(probe_extract(probe, "ttl",     &ttl)))     goto ERR_EXTRACT_TTL;
    if (!(probe_extract(probe, "flow_id", &flow_id))) goto ERR_EXTRACT_FLOW_ID;

    printf("Probe timeout received: %hhu [%ju]\n", ttl, flow_id);

    search_ttl_flow.ttl = ttl - 1;
    search_ttl_flow.flow_id = flow_id;
    search_ttl_flow.result = NULL;
    ret = lattice_walk(data->lattice, mda_search_source, &search_ttl_flow, LATTICE_WALK_DFS);
    if (ret == LATTICE_INTERRUPT_ALL) {
        /* Found */
        source_elt = search_ttl_flow.result;
        source_interface = lattice_elt_get_data(source_elt);

        source_interface->timeout++;

        /* Mark the flow as timeout */
        search_ttl_flow.ttl = ttl - 1;
        search_ttl_flow.flow_id = flow_id;
        search_ttl_flow.result = NULL;
        mda_timeout_flow(source_elt, &search_ttl_flow);

        if (source_interface->timeout == source_interface->sent) { // XXX to_send ??
            /* All timeouts, we need to add a star interface, and start a new
             * discovery at the next ttl. Currently, that supposes we have only
             * one interface... */
            if (source_interface->nb_stars < 3) {
                mda_interface_t * new = mda_interface_create(NULL);
                new->ttl = ttl;
                new->nb_stars = source_interface->nb_stars + 1;
                ret = lattice_add_element(data->lattice, source_elt, new);
                if (ret < 0) goto ERROR;

                ret = mda_event_new_link(loop, source_interface, new);
                if (ret < 0) goto ERROR;
            } else {
                ret = mda_event_new_link(loop, source_interface, NULL);
                if (ret < 0) goto ERROR;
            }
        } else if (source_interface->timeout + source_interface->received == source_interface->sent) {
            unsigned int i, num_next;
            /* We have received all answers, and the last is a timeout (since we
             * are processing it */
            num_next = dynarray_get_size(source_elt->next);
            for (i = 0; i < num_next; i++) {
                lattice_elt_t * next_elt = dynarray_get_ith_element(source_elt->next, i);
                mda_interface_t * next_iface = lattice_elt_get_data(next_elt);
                ret = mda_event_new_link(loop, source_interface, next_iface);
                if (ret < 0) goto ERROR;
            }
        }

    } else {
        /* Delete flow in all siblings */
        search_ttl_flow.ttl = ttl;
        search_ttl_flow.flow_id = flow_id;
        search_ttl_flow.result = NULL;
        /* Mark the flow as timeout */
        lattice_walk(data->lattice, mda_timeout_flow, &search_ttl_flow, LATTICE_WALK_DFS);
    }

    return 0;
ERROR:
ERR_EXTRACT_FLOW_ID:
ERR_EXTRACT_TTL:
    return -1;

}
/* Very similar to a set of fields + command line flags... */
/* algorithm_set_options just like probe_set_fields */

/* When an algo received a probe_skel, it has been appended one layer so that we can pop it afterwards */

/**
 * \brief how the algorithm handles the different events
 * \param cache a pointer to a cache instance needed to store the results
 * \param probe_skel a skeleton of a probe that will be used as a model
 * \param data a personal structure that can be used by the algorithm
 * \param events an array of events that have occured since last invocation
 * \return 0 iif successful
 */

int mda_handler(pt_loop_t * loop, event_t * event, void ** pdata, probe_t * skel, void * opts)
{ 
    mda_data_t * data;
    const mda_options_t * options = opts;

    switch (event->type) {
        case ALGORITHM_INIT:
            mda_handler_init(loop, event, (mda_data_t **) pdata, skel, options);
            data = *pdata;
            break;
        case PROBE_REPLY:
            data = *pdata;
            mda_handler_reply(loop, event, data, skel, options);
            break;
        case PROBE_TIMEOUT: 
            data = *pdata;
            mda_handler_timeout(loop, event, data, skel, options);
            break;
        default:
            return -1;
    }

    // Process available interfaces
    switch (lattice_walk(data->lattice, mda_process_interface, data, LATTICE_WALK_DFS)) {
        case LATTICE_ERROR: return -1;
        case LATTICE_DONE:  break;
        default:            return 0;
    }

    pt_raise_terminated(loop);
    return 0;
}

static algorithm_t mda = {
    .name     = "mda",
    .handler  = mda_handler,
<<<<<<< HEAD
    .options  = NULL,
=======
    .options  = (const struct opt_spec *) &mda_options
>>>>>>> 1b2fbedb
};

ALGORITHM_REGISTER(mda);<|MERGE_RESOLUTION|>--- conflicted
+++ resolved
@@ -18,7 +18,6 @@
 #include "../probe.h"
 
 
-<<<<<<< HEAD
 // Bounded pairs parameters  |  def1 min1 max1 def2 min2 max2      mda_enabled
 const unsigned mda_values[7] = {95,  0,   100, 5,   1,   INT_MAX , 0};
 
@@ -29,49 +28,18 @@
     {opt_store_int_lim, "m",  "--max-hops", "max_ttl",          HELP_m, max_ttl},
     {opt_store_int_2,   "M",  "--mda",      "bound,max_branch", HELP_M, mda_values}    
     // {opt_store_int, OPT_NO_SF, "confidence", "PERCENTAGE", "level of confidence", 0},
-=======
-static struct opt_spec mda_options[] = {
-    // action       short       long         metavar       help                   variable
-    {opt_store_int, OPT_NO_SF, "min-ttl",    "TTL",        "minimum TTL",         0},
-    {opt_store_int, OPT_NO_SF, "max-ttl",    "TTL",        "maximum TTL",         0},
-    {opt_store_int, OPT_NO_SF, "confidence", "PERCENTAGE", "level of confidence", 0},
->>>>>>> 1b2fbedb
     // per dest
     // max missing
     //{OPT_NO_ACTION}
 };
 
-<<<<<<< HEAD
 struct opt_spec * mda_get_cl_options() {
 
     return mda_cl_options;
 }
-/*
-int mda_set_options(vector_t * vector) {
-    int i = 0;
-    int j = 0;
-
-    if(vector) {
-        while(i < 3) {
-            if(opt_verify(vector->options, *(mda_options + i), vector->num_options)) {
-                vector_push_element(vector, mda_options + i);
-                j++;
-            }
-            i++;
-        }
-        return 0;
-    } else {
-        printf("fail to pass mda command line options");
-        return -1;
-    }
-}    
-*/
 
 inline mda_options_t mda_get_default_options() {
 
-=======
-mda_options_t mda_get_default_options() {
->>>>>>> 1b2fbedb
     mda_options_t mda_options = {
          .traceroute_options = traceroute_get_default_options(),
          .bound              = 95,
@@ -701,11 +669,7 @@
 static algorithm_t mda = {
     .name     = "mda",
     .handler  = mda_handler,
-<<<<<<< HEAD
-    .options  = NULL,
-=======
-    .options  = (const struct opt_spec *) &mda_options
->>>>>>> 1b2fbedb
+    .options  = (const struct opt_spec *) &mda_cl_options
 };
 
 ALGORITHM_REGISTER(mda);