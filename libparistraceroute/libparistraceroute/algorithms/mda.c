/* TODO
 * The algorithm will have to expose a set of options to the commandline if it wants 
 * to be called from it
 */

#include <stdio.h>
#include <stdlib.h>
#include <string.h>
#include <stdbool.h>
#include <limits.h>                  // INT_MAX

#include "mda.h"
#include "vector.h"
#include "optparse.h"
#include "../algorithm.h"
#include "../pt_loop.h"    // pt_send_probe

// DEBUG
#include "../probe.h"

<<<<<<< HEAD
//mda command line options data 

// Bounded pairs parameters  |  def1 min1 max1 def2 min2 max2      mda_enabled
static unsigned mda_values[7] = {95,  0,   100, 5,   1,   INT_MAX , 0};

// Bounded integer parameters | def    min  max
static unsigned min_ttl[3]    = {1,     1,   255};
static unsigned max_ttl[3]    = {30,    1,   255};

//mda command line help messages
#define HELP_M "Multipath tracing  bound: an upper bound on the probability that multipath tracing will fail to find all of the paths (default 0.05) max_branch: the maximum number of branching points that can be encountered for the bound still to hold (default 5)"
#define HELP_f "Start from the min_ttl hop (instead from 1), min_ttl must be between 1 and 255"
#define HELP_m "Set the max number of hops (max TTL to be reached). Default is 30, max_ttl must be between 1 and 255"

/* MDA options */
struct opt_spec mda_options[] = {
    /* action           short long          metavar             help    variable XXX */
    {opt_store_int_lim, "f",  "--first",    "first_ttl",        HELP_f, min_ttl},
    {opt_store_int_lim, "m",  "--max-hops", "max_ttl",          HELP_m, max_ttl},
    {opt_store_int_2,   "M",  "--mda",      "bound,max_branch", HELP_M, mda_values}    
   // {opt_store_int, OPT_NO_SF, "confidence", "PERCENTAGE", "level of confidence", 0},
=======
// MDA options

struct opt_spec mda_options[] = {
    // action       short       long         metavar       help                   variable
    {opt_store_int, OPT_NO_SF, "min-ttl",    "TTL",        "minimum TTL",         0},
    {opt_store_int, OPT_NO_SF, "max-ttl",    "TTL",        "maximum TTL",         0},
    {opt_store_int, OPT_NO_SF, "confidence", "PERCENTAGE", "level of confidence", 0},
>>>>>>> f23e5a34
    // per dest
    // max missing
    //{OPT_NO_ACTION}
};

int mda_set_options(vector_t * vector) {
    int i = 0;

    if(vector) {
        while(i < 3 && opt_verify(vector->options + i, *(mda_options + i))) {
    vector_push_element(vector, mda_options + i);
        i++;
        }
    return 0;
    } else {
        printf("fail to pass mda command line options");
        return -1;
    }
};    

inline mda_options_t mda_get_default_options() {

    mda_options_t mda_options = {
         .traceroute_options = traceroute_get_default_options(),
         .bound              = 95,
         .max_branch         = 5
    };

    return mda_options;
};


/*******************************************************************************
 * PRECOMPUTED NUMBER OF PROBES
 */

// borrowed from scamper
// stopping points
static int mda_stopping_points(unsigned int num_interfaces, unsigned int confidence)
{
    /*
     * number of probes (k) to send to rule out a load-balancer having n hops;
     * 95% confidence level first from 823-augustin-e2emon.pdf, then extended
     * with gmp-based code.
     * 99% confidence derived with gmp-based code.
     */
    static const int k[][2] = {
        {   0,   0 }, {   0,   0 }, {   6,   8 }, {  11,  15 }, {  16,  21 },
        {  21,  28 }, {  27,  36 }, {  33,  43 }, {  38,  51 }, {  44,  58 },
        {  51,  66 }, {  57,  74 }, {  63,  82 }, {  70,  90 }, {  76,  98 },
        {  83, 106 }, {  90, 115 }, {  96, 123 }, { 103, 132 }, { 110, 140 },
        { 117, 149 }, { 124, 157 }, { 131, 166 }, { 138, 175 }, { 145, 183 },
        { 152, 192 }, { 159, 201 }, { 167, 210 }, { 174, 219 }, { 181, 228 },
        { 189, 237 }, { 196, 246 }, { 203, 255 }, { 211, 264 }, { 218, 273 },
        { 226, 282 }, { 233, 291 }, { 241, 300 }, { 248, 309 }, { 256, 319 },
        { 264, 328 }, { 271, 337 }, { 279, 347 }, { 287, 356 }, { 294, 365 },
        { 302, 375 }, { 310, 384 }, { 318, 393 }, { 326, 403 }, { 333, 412 },
        { 341, 422 }, { 349, 431 }, { 357, 441 }, { 365, 450 }, { 373, 460 },
        { 381, 470 }, { 389, 479 }, { 397, 489 }, { 405, 499 }, { 413, 508 },
        { 421, 518 }, { 429, 528 }, { 437, 537 }, { 445, 547 }, { 453, 557 },
        { 462, 566 }, { 470, 576 }, { 478, 586 }, { 486, 596 }, { 494, 606 },
        { 502, 616 }, { 511, 625 }, { 519, 635 }, { 527, 645 }, { 535, 655 },
        { 544, 665 }, { 552, 675 }, { 560, 685 }, { 569, 695 }, { 577, 705 },
        { 585, 715 }, { 594, 725 }, { 602, 735 }, { 610, 745 }, { 619, 755 },
        { 627, 765 }, { 635, 775 }, { 644, 785 }, { 652, 795 }, { 661, 805 },
        { 669, 815 }, { 678, 825 }, { 686, 835 }, { 695, 845 }, { 703, 855 },
        { 712, 866 }, { 720, 876 }, { 729, 886 }, { 737, 896 }, { 746, 906 },
    };

    #define TRACELB_CONFIDENCE_MAX_N 99
    #define TRACELB_CONFIDENCE_NLIMIT(v) \
    ((v) <= TRACELB_CONFIDENCE_MAX_N ? (v) : TRACELB_CONFIDENCE_MAX_N)

    return k[num_interfaces][(confidence == 95) ? 0 : 1];
}

bool mda_event_new_link(pt_loop_t * loop, mda_interface_t * src, mda_interface_t * dst)
{
    event_t          * mda_event;
    mda_interface_t ** link;

    if (!(link = malloc(2 * sizeof(mda_interface_t)))) goto ERR_LINK;
    link[0] = src;
    link[1] = dst;
    if (!(mda_event = event_create((unsigned) MDA_NEW_LINK, link, NULL, free))) goto ERR_MDA_EVENT;
    return pt_raise_event(loop, mda_event);
ERR_MDA_EVENT:
    free(link);
ERR_LINK:
    return false;
}

/*******************************************************************************
 * HELPER FUNCTIONS
 */

/*
 * During the enumeration phase, each interface keeps a list of flow_ids
 * alongside their status:
 *   . MDA_FLOW_AVAILABLE   The flow has been sent by the previous hop, has
 *                          reached this interface and is available for enumeration.
 *   . MDA_FLOW_UNAVAILABLE The flow has been sent by the previous hop, has
 *                          reached this interface and has been used for
 *                          enumeration.
 *   . MDA_FLOW_TESTING     This interface requires more flow ids for
 *                          enumeration, the flow has been sent, but it is not
 *                          sure it will reach this interface if there are many
 *                          siblings.
 *
 * Note: if we process an interfact, that means the enumeration at previous hops
 * is done, its siblings are complete.
 */
int mda_interface_find_next_hops(lattice_elt_t * elt, mda_data_t * data)
{
    mda_interface_t * interface = lattice_elt_get_data(elt);
    /* Number of interfaces at the same TTL */
    unsigned int num_next = 0;
    /* Probe to send */
    probe_t * probe;
    /* Probe information */
    uintmax_t flow_id = 0;

    int i = 0;
    int tosend = 0;
    int num_flows_missing = 0;
    int num_flows_avail = 0;
    int num_flows_testing = 0;
    int num_siblings = 0;

    //printf("Processing interface %s at ttl %hhu\n", interface->address, interface->ttl);

    /* Determine the number of next hop interfaces */
    num_next = lattice_elt_get_num_next(elt);

    /* ... and thus deduce how many packets we have to send */
    tosend = mda_stopping_points(MAX(num_next+1, 2), data->confidence) - interface->sent;

    //printf("processing interface %s (tosend= %u)\n", interface->address, tosend);
    
    //printf("Interface %s : tosend %d - sent %u - received %u\n", interface->address, tosend, interface->sent, interface->received);
    if ((tosend <= 0) && (interface->sent == interface->received + interface->timeout)) {
        return LATTICE_DONE; // Done enumerating, walking/DFS can continue
    }

    if (interface->address && (strcmp(interface->address, data->dst_ip) == 0)) {
        return (interface->sent == interface->received) ? LATTICE_DONE : LATTICE_CONTINUE;
    }

    /*
     * Ensure we have enough flow_ids to enumerate interfaces
     */

    /* How many interfaces at current ttl */
    // Only if the previous is done enumerating
    num_siblings = lattice_elt_get_num_siblings(elt);
    if (num_siblings > 1) {
        /* There are many interfaces at this TTL, we must ensure we have enough
         * flows available at the current ttl */

        num_flows_avail = mda_interface_get_num_flows(interface, MDA_FLOW_AVAILABLE);
        if (tosend > num_flows_avail) {
            // We cannot send flows until all inflight packets have arrived,
            // otherwise we might send too many.
            // potentially divided by num_siblings
            num_flows_testing = mda_interface_get_num_flows(interface, MDA_FLOW_TESTING);
            num_flows_missing = tosend - num_flows_avail - num_flows_testing;
            for (i = 0; i < num_flows_missing; i++) {
                /* Note: we are not sure all probes will go to the right interface, and
                 * we might go though us, though it might alimentate other interfaces at
                 * the same ttl... thus we need to share the probes in flight when we
                 * explore hops at the same ttl : we should set one potential probe in
                 * flight for each interface ? or multiply the number of probes in
                 * flight by the number of interface (might overestimate ?)*/
                probe = probe_dup(data->skel);
                flow_id = ++data->last_flow_id;
                mda_interface_add_flow_id(interface, flow_id, MDA_FLOW_TESTING); // TODO control returned value
                probe_set_fields(probe, I8("ttl", interface->ttl), IMAX("flow_id", flow_id), NULL);
                pt_send_probe(data->loop, probe);
            }
        }

    } else {
        /* The only interface, infinite amount of available flows
         * It might simplify the matching later (find_rec) XXX */
        num_flows_avail = tosend;
    }

    if (num_flows_avail > tosend)
        num_flows_avail = tosend;
    
    /* Previous processing should have ensured we have enough flow_ids
     * available... */
    for (i = 0; i < num_flows_avail; i++) {
        /* Get a new flow_id to send, or break/return XXX */
        flow_id = mda_interface_get_available_flow_id(interface, num_siblings, data);
        if (flow_id == 0) break;

        /* Send corresponding probe */
        probe = probe_dup(data->skel);
        probe_set_fields(probe, IMAX("flow_id", flow_id), I8("ttl", interface->ttl+1), NULL);
        pt_send_probe(data->loop, probe);
        //printf("Sent probe at ttl %hhu with flow_id %ju\n", interface->ttl + 1, flow_id);
        interface->sent++;
    }
    return LATTICE_INTERRUPT_NEXT; // OK, but enumeration not complete, interrupt walk
}


/* \brief Classify an interface by setting its type property.
 *
 * \param interface A pointer to a mda_interface structure
 * \return 1 if the classification is done, 0 otherwise, negative value in case
 * of error XXX
 *
 * NOTE: interface->type needs to be initialized to MDA_LB_TYPE_UNKNOWN FIXME
 */
int mda_classify_interface(lattice_elt_t * elt, mda_data_t * data)
{
    mda_interface_t * interface = lattice_elt_get_data(elt);
    /* Number of next hop interfaces */
    unsigned int num_next;

    /* If the classification has already been done or started */
    if (interface->type != MDA_LB_TYPE_UNKNOWN)
        return 1;

    num_next = lattice_elt_get_num_next(elt);

    /* If enumeration has been finished, or if we already have 2 next hops */
    if (interface->enumeration_done || num_next > 1) {
        switch (num_next) {
            case 0:
                interface->type = MDA_LB_TYPE_END_HOST;
                return 1;
            case 1:
                interface->type = MDA_LB_TYPE_SIMPLE_ROUTER;
                return 1;
            default:
                /* More than one interface... classify */
                interface->type = MDA_LB_TYPE_IN_PROGRESS;
                /* XXX CLASSIFY XXX */
                return 0;
        }
    }
    /* ELSE remains MDA_LB_TYPE_UNKNOWN */
    return 0;
}

int mda_process_interface(lattice_elt_t * elt, void * data)
{
    mda_data_t      * mda_data  = data;
    int               ret, ret2;

    /* 1) continue enumerating its next hops if possible
     *    . limit is the total number of probes sent compared to the number of
     *    expected interfaces
     *    . we send at interface->ttl + 1
     *    . Requires enough flow_ids from previous interfaces .prev[] (summed)
     *    . To be transformed into a link query
     */
    ret = mda_interface_find_next_hops(elt, mda_data);
    if (ret < 0) goto ERROR;

    /* 2) Classification:
     *    . Send a batch of probes with the same flow_id to disambiguate PPLB from
     *    PFLB
     *    . depends only on the confidence level
     *    . The processing is complete is the next interfaces have been
     *    enumerated and the interface classified, and there are no requests for
     *    populating.
     */
    ret2 = mda_classify_interface(elt, mda_data);
    if (ret2 < 0) goto ERROR;

    return ret;

ERROR:
    return LATTICE_ERROR;
}

/*******************************************************************************
 * MDA HANDLERS
 */

int mda_handler_init(pt_loop_t * loop, event_t * event, mda_data_t ** pdata, probe_t * skel, const mda_options_t * options)
{
    mda_data_t * data;

    // DEBUG
    probe_dump(skel);
    printf("min_ttl = %d max_ttl = %d num_probes = %lu dst_ip = %s bound = %d max_branch = %d\n",
        options->traceroute_options.min_ttl,
        options->traceroute_options.max_ttl,
        options->traceroute_options.num_probes,
        options->traceroute_options.dst_ip ? options->traceroute_options.dst_ip : "",
        options->bound,
        options->max_branch
    );
    
    // Create local data structure
    if (!(data = mda_data_create()))                     goto ERR_MDA_DATA_CREATE;
    if (!(probe_extract(skel, "dst_ip", &data->dst_ip))) goto ERR_EXTRACT_DST_IP; 

    // Initialize algorithm's data
    data->skel = skel;
    data->loop = loop;   
    *pdata = data;

    // Create a dummy first hop, root of a lattice of discovered interfaces:
    // - not a tree since some interfaces might have several predecessors (diamonds)
    // - we assume the initial hop is not a load balancer
    return lattice_add_element(data->lattice, NULL, mda_interface_create(NULL));

ERR_EXTRACT_DST_IP:
    mda_data_free(data);
ERR_MDA_DATA_CREATE:
    return -1;
}

typedef struct {
    uint8_t         ttl;
    uintmax_t       flow_id;
    lattice_elt_t * result;
} mda_ttl_flow_t;

// TODO factorize mda_*_flow

int mda_search_source(lattice_elt_t * elt, void * data)
{
    mda_interface_t * interface = lattice_elt_get_data(elt);
    mda_ttl_flow_t  * search    = data;
    size_t            i, size;

    if (interface->ttl == search->ttl) {
        size = dynarray_get_size(interface->flows);
        for (i = 0; i < size; i++) {
            mda_flow_t *flow = dynarray_get_ith_element(interface->flows, i);
            if ((flow->flow_id == search->flow_id) && (flow->state != MDA_FLOW_TESTING)) {
                search->result = elt;
                return LATTICE_INTERRUPT_ALL;
            }
        }
    
        return LATTICE_INTERRUPT_NEXT; // don't process children
    }

    return LATTICE_CONTINUE; // continue until we reach the right ttl
}

int mda_delete_flow(lattice_elt_t * elt, void * data)
{
    mda_interface_t * interface = lattice_elt_get_data(elt);
    mda_ttl_flow_t  * search    = data;
    size_t            i, size;

    if (interface->ttl == search->ttl) {
        size = dynarray_get_size(interface->flows);
        for (i = 0; i < size; i++) {
            mda_flow_t *flow = dynarray_get_ith_element(interface->flows, i);
            if ((flow->flow_id == search->flow_id) && (flow->state == MDA_FLOW_TESTING)) {
                dynarray_del_ith_element(interface->flows, i);
                return LATTICE_INTERRUPT_ALL;
            }
        }
        return LATTICE_INTERRUPT_NEXT; // don't process children
    }
    return LATTICE_CONTINUE; // continue until we reach the right ttl
}

int mda_timeout_flow(lattice_elt_t * elt, void * data)
{
    mda_interface_t     * interface = lattice_elt_get_data(elt);
    mda_ttl_flow_t            * search    = data;

    if (interface->ttl == search->ttl) {
        unsigned int i, size;

        size = dynarray_get_size(interface->flows);
        for (i = 0; i < size; i++) {
            mda_flow_t *flow = dynarray_get_ith_element(interface->flows, i);
            if ((flow->flow_id == search->flow_id) && (flow->state == MDA_FLOW_UNAVAILABLE)) {
                flow->state = MDA_FLOW_TIMEOUT;
                return LATTICE_INTERRUPT_ALL;
            }
        }
        return LATTICE_INTERRUPT_NEXT; // don't process children
    }
    return LATTICE_CONTINUE; // continue until we reach the right ttl
}

typedef struct {
    char          * address;
    lattice_elt_t * result;
} mda_address_t;

int mda_search_interface(lattice_elt_t * elt, void * data)
{
    mda_interface_t        * interface = lattice_elt_get_data(elt);
    mda_address_t          * search    = data;

    if (interface->address && strcmp(interface->address, search->address) == 0) {
        search->result = elt;
        return LATTICE_INTERRUPT_ALL;
    }
    return LATTICE_CONTINUE;
}

int mda_handler_reply(pt_loop_t * loop, event_t * event, mda_data_t * data, probe_t * skel, const mda_options_t * options)
{
    // manage this XXX
    const probe_t    * probe,
                     * reply;
    lattice_elt_t    * source_elt, * dest_elt;
    mda_interface_t  * source_interface, * dest_interface;
    mda_ttl_flow_t     search_ttl_flow;
    mda_address_t      search_interface;
    mda_flow_t       * flow;
    char             * addr; // src_ip
    uintmax_t          flow_id;
    uint8_t            ttl;
    int                ret;

    printf("=====================================================\n");
    lattice_dump(data->lattice, (ELEMENT_DUMP) mda_interface_dump);
    printf("\n");

    probe = ((const probe_reply_t *) event->data)->probe;
    reply = ((const probe_reply_t *) event->data)->reply;

    if (!(probe_extract(probe, "ttl",     &ttl)))     goto ERR_EXTRACT_TTL;
    if (!(probe_extract(probe, "flow_id", &flow_id))) goto ERR_EXTRACT_FLOW_ID;
    if (!(probe_extract(reply, "src_ip",  &addr)))    goto ERR_EXTRACT_SRC_IP;

    //printf("Probe reply received: %hhu %s [%ju]\n", ttl, addr, flow_id);

    /* The couple probe-reply defines a link (origin, destination)
     * 
     * origin: can be identified thanks to two parameters of the probe
     *  - probe->ttl - 1 : since we typically probe the next hop
     *  - probe->flow_id : disambiguate between several possible
     *      interfaces at the same ttl, since one flow_id will typically
     *      pass though one only.
     *  The corresponding addr is searched thanks to
     *  mda_interface_find_rec, recursively from the root interface
     *
     *  destination: reply->src_ip
     */

    search_interface.address = addr;
    search_interface.result = NULL;
    ret = lattice_walk(data->lattice, mda_search_interface, &search_interface, LATTICE_WALK_DFS);
    if (ret == LATTICE_INTERRUPT_ALL) {
        /* Destination found */
        dest_elt = search_interface.result;
        dest_interface = lattice_elt_get_data(dest_elt);
    } else {
        dest_elt = NULL;
        dest_interface = mda_interface_create(addr);
        dest_interface->ttl = ttl;
    }

    search_ttl_flow.ttl = ttl - 1;
    search_ttl_flow.flow_id = flow_id;
    search_ttl_flow.result = NULL;
    ret = lattice_walk(data->lattice, mda_search_source, &search_ttl_flow, LATTICE_WALK_DFS);
    if (ret == LATTICE_INTERRUPT_ALL) {
        /* Found */
        source_elt = search_ttl_flow.result;
        source_interface = lattice_elt_get_data(source_elt);

        if (dest_elt) {
            ret = lattice_connect(data->lattice, source_elt, dest_elt);
            if (ret < 0) goto error;

            /* An interface has the minimum TTL possible, in case of multiple previous
             * hops */
            if (source_interface->ttl + 1 < dest_interface->ttl)
                dest_interface->ttl = source_interface->ttl + 1;
            /* dest_interface->nb_stars = 0; 
             * 
             * XXX should be always 0
             * e.g. for closing diamonds with stars 
             * but we cannot have several parallel interfaces with stars at the
             * moment
             */

        } else {
            ret = lattice_add_element(data->lattice, source_elt, dest_interface);
            if (ret < 0) goto error;
        }

        source_interface->received++;

        /* We have received the last needed flow */
        if (source_interface->received + source_interface->timeout == source_interface->sent) {
            ret = mda_event_new_link(loop, source_interface, dest_interface);
            if (ret < 0) goto error;
        }

    } else {
        /* Delete flow in all siblings */
        search_ttl_flow.ttl = ttl;
        search_ttl_flow.flow_id = flow_id;
        search_ttl_flow.result = NULL;
        lattice_walk(data->lattice, mda_delete_flow, &search_ttl_flow, LATTICE_WALK_DFS);
    }

    /* Insert flow in the right interface */
    flow = mda_flow_create(flow_id, MDA_FLOW_AVAILABLE);
    dynarray_push_element(dest_interface->flows, flow);

    return 0;

error:
    // TODO free(addr) ?
ERR_EXTRACT_SRC_IP:
ERR_EXTRACT_FLOW_ID:
ERR_EXTRACT_TTL:
    return -1;
}

int mda_handler_timeout(pt_loop_t *loop, event_t *event, mda_data_t * data, probe_t *skel, const mda_options_t * options)
{
    probe_t               * probe;
    lattice_elt_t         * source_elt;
    mda_interface_t       * source_interface;
    mda_ttl_flow_t          search_ttl_flow;
    uintmax_t               flow_id;
    uint8_t                 ttl;
    int                     ret;

    probe = event->data;

    if (!(probe_extract(probe, "ttl",     &ttl)))     goto ERR_EXTRACT_TTL;
    if (!(probe_extract(probe, "flow_id", &flow_id))) goto ERR_EXTRACT_FLOW_ID;

    printf("Probe timeout received: %hhu [%ju]\n", ttl, flow_id);

    search_ttl_flow.ttl = ttl - 1;
    search_ttl_flow.flow_id = flow_id;
    search_ttl_flow.result = NULL;
    ret = lattice_walk(data->lattice, mda_search_source, &search_ttl_flow, LATTICE_WALK_DFS);
    if (ret == LATTICE_INTERRUPT_ALL) {
        /* Found */
        source_elt = search_ttl_flow.result;
        source_interface = lattice_elt_get_data(source_elt);

        source_interface->timeout++;

        /* Mark the flow as timeout */
        search_ttl_flow.ttl = ttl - 1;
        search_ttl_flow.flow_id = flow_id;
        search_ttl_flow.result = NULL;
        mda_timeout_flow(source_elt, &search_ttl_flow);

        if (source_interface->timeout == source_interface->sent) { // XXX to_send ??
            /* All timeouts, we need to add a star interface, and start a new
             * discovery at the next ttl. Currently, that supposes we have only
             * one interface... */
            if (source_interface->nb_stars < 3) {
                mda_interface_t * new = mda_interface_create(NULL);
                new->ttl = ttl;
                new->nb_stars = source_interface->nb_stars + 1;
                ret = lattice_add_element(data->lattice, source_elt, new);
                if (ret < 0) goto ERROR;

                ret = mda_event_new_link(loop, source_interface, new);
                if (ret < 0) goto ERROR;
            } else {
                ret = mda_event_new_link(loop, source_interface, NULL);
                if (ret < 0) goto ERROR;
            }
        } else if (source_interface->timeout + source_interface->received == source_interface->sent) {
            unsigned int i, num_next;
            /* We have received all answers, and the last is a timeout (since we
             * are processing it */
            num_next = dynarray_get_size(source_elt->next);
            for (i = 0; i < num_next; i++) {
                lattice_elt_t * next_elt = dynarray_get_ith_element(source_elt->next, i);
                mda_interface_t * next_iface = lattice_elt_get_data(next_elt);
                ret = mda_event_new_link(loop, source_interface, next_iface);
                if (ret < 0) goto ERROR;
            }
        }

    } else {
        /* Delete flow in all siblings */
        search_ttl_flow.ttl = ttl;
        search_ttl_flow.flow_id = flow_id;
        search_ttl_flow.result = NULL;
        /* Mark the flow as timeout */
        lattice_walk(data->lattice, mda_timeout_flow, &search_ttl_flow, LATTICE_WALK_DFS);
    }

    return 0;
ERROR:
ERR_EXTRACT_FLOW_ID:
ERR_EXTRACT_TTL:
    return -1;

}
/* Very similar to a set of fields + command line flags... */
/* algorithm_set_options just like probe_set_fields */

/* When an algo received a probe_skel, it has been appended one layer so that we can pop it afterwards */

/**
 * \brief how the algorithm handles the different events
 * \param cache a pointer to a cache instance needed to store the results
 * \param probe_skel a skeleton of a probe that will be used as a model
 * \param data a personal structure that can be used by the algorithm
 * \param events an array of events that have occured since last invocation
 * \return 0 iif successful
 */

int mda_handler(pt_loop_t * loop, event_t * event, void ** pdata, probe_t * skel, void * opts)
{ 
    mda_data_t * data;
    const mda_options_t * options = opts;

    switch (event->type) {
        case ALGORITHM_INIT:
            mda_handler_init(loop, event, (mda_data_t **) pdata, skel, options);
            data = *pdata;
            break;
        case PROBE_REPLY:
            data = *pdata;
            mda_handler_reply(loop, event, data, skel, options);
            break;
        case PROBE_TIMEOUT: 
            data = *pdata;
            mda_handler_timeout(loop, event, data, skel, options);
            break;
        default:
            return -1;
    }

    // Process available interfaces
    switch (lattice_walk(data->lattice, mda_process_interface, data, LATTICE_WALK_DFS)) {
        case LATTICE_ERROR: return -1;
        case LATTICE_DONE:  break;
        default:            return 0;
    }

    pt_raise_terminated(loop);
    return 0;
}

static algorithm_t mda = {
    .name     = "mda",
    .handler  = mda_handler,
    .options  = mda_options,
};

ALGORITHM_REGISTER(mda);<|MERGE_RESOLUTION|>--- conflicted
+++ resolved
@@ -18,7 +18,6 @@
 // DEBUG
 #include "../probe.h"
 
-<<<<<<< HEAD
 //mda command line options data 
 
 // Bounded pairs parameters  |  def1 min1 max1 def2 min2 max2      mda_enabled
@@ -40,15 +39,6 @@
     {opt_store_int_lim, "m",  "--max-hops", "max_ttl",          HELP_m, max_ttl},
     {opt_store_int_2,   "M",  "--mda",      "bound,max_branch", HELP_M, mda_values}    
    // {opt_store_int, OPT_NO_SF, "confidence", "PERCENTAGE", "level of confidence", 0},
-=======
-// MDA options
-
-struct opt_spec mda_options[] = {
-    // action       short       long         metavar       help                   variable
-    {opt_store_int, OPT_NO_SF, "min-ttl",    "TTL",        "minimum TTL",         0},
-    {opt_store_int, OPT_NO_SF, "max-ttl",    "TTL",        "maximum TTL",         0},
-    {opt_store_int, OPT_NO_SF, "confidence", "PERCENTAGE", "level of confidence", 0},
->>>>>>> f23e5a34
     // per dest
     // max missing
     //{OPT_NO_ACTION}
