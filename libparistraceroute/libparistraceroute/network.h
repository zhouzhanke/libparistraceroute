#ifndef NETWORK_H
#define NETWORK_H

/**
 * \file network.h
 * \brief Header for network functions.
 *
 * A network represents the interface between the "packets and socket" layer
 * and the real network / the Internet. It is responsible for maintaining
 * queues for packets to be sent, and for received packets waiting for some
 * further treatment.  A network also manages a pool of sockets that can be
 * used to send the probes.
 *
 * Currently packets are generated through a RAW socket only, and replies are
 * captured by a sniffer. We could envisage adding more types of sockets, and
 * the corresponding return channels if needed. Finally, this is also the
 * place where a packet scheduler might be implemented (rate limits, etc.).
 */

#include "queue.h"       // queue_t
#include "socketpool.h"  // socketpool_t
#include "sniffer.h"     // sniffer_t
#include "dynarray.h"    // dynarray_t
#include "optparse.h"    // opt_spec
#include "probe_group.h" // probe_group_t

// If no matching reply has been sniffed in the next 3 sec, we
// consider that we won't never sniff such a reply. The
// corresponding probe is discarded. This timer can be accessed
// thanks to network_set_timeout() and network_get_timeout().

#define NETWORK_DEFAULT_TIMEOUT 3
#define OPTIONS_NETWORK_WAIT {NETWORK_DEFAULT_TIMEOUT, 0, INT_MAX}
#define HELP_w "Set the number of seconds to wait for response to a probe (default is 5.0)"

double options_network_get_timeout();

/**
 * \struct network_t
 * \brief Structure describing a network
 */

// Two possible approaches
// We choose (1) because this is more efficient
//
// ---------------------------------------------------------------------------
// 1) Delegate probe_t and packet_t frees to upper layers
// ---------------------------------------------------------------------------
//
// *** Advantages / drawbacks
//
// + More efficient (in terms of memory, less dup, etc.)
// - Network layer can be impacted by upper layer
// - Upper layers must never push several time the same probe_t instance
//   and never alter the nested bytes once the probe is sent.
//
// *** Probes memory management:
//
// The network layer..must never free probe (e.g. probe_t instances referenced
// in network->probes and in network->sendq) since they are allocated by the
// upper layers.
//
// Upper layers must never alters probe passed to the network layer..while they
// are in flight, otherwise the network layer..won't be able to match replies
// with their corresponding probes.
//
// If needed, upper layers could duplicate these probe by using probe_dup.
//
// *** Replies memory management:
//
// The network layer..do not free by itself packet_t referenced in
// network->recvq since they'll be wrapped in probe_t by pt_loop. Freeing those
// probe_t instance will free the corresponding packet_t instance in the
// network layer..
//
// Upper layer must never alter reply raised by PROBE_REPLY event otherwise the
// corresponding packet_t instance (stored in the network layer.) will also be
// altered.
//
// If needed, upper layers could duplicate these probe by using probe_dup.
//
// ---------------------------------------------------------------------------
// 2) Duplicate probe_t instance passed to the network layer..and duplicate
// packet_t instance raised to pt_loop
// ---------------------------------------------------------------------------
//
// *** Advantages / drawbacks
//
// - Less efficient
// + Network layer cannot be impacted by upper layers. Thus, upper layers can
//   alter probe_t instances (probes & replies) passed and received from the
//   network layer..
// + Upper layer can push several times the same probe_t without using
//   probe_dup.
//
// *** Probe and replies memory management:
//
// The network layer..has to free its probe_t and packet_t by itself in
// network_free().  Each probe_t instance is only referenced once (either in
// network->sendq if it is not yet sent, or either in network->probes if it is
// in flight).
//
// Matching probes (see network_get_matching_probe) must be freed once
// duplicated and raised to the upper layers, or move in a dedicated
// dynarray for archive or duplicate detection purposes.

typedef struct network_s {
    socketpool_t  * socketpool;        /**< Pool of sockets used by this network */
    queue_t       * sendq;             /**< Queue containing packet to send  (probe_t instances) */
    queue_t       * recvq;             /**< Queue containing received packet (packet_t instances) */
    sniffer_t     * sniffer;           /**< Sniffer to use on this network */
    dynarray_t    * probes;            /**< Probes in transit, from the oldest probe_t instance to the youngest one. */
    int             timerfd;           /**< Used for probe timeouts. Linux specific. Activated when a probe timeout occurs */
    uint16_t        last_tag;          /**< Last probe ID used */
    double          timeout;           /**< The timeout value used by this network (in seconds) */
    int             scheduled_timerfd; /**< Used for probe delays. Activated when a probe delay occurs */
    probe_group_t * group_probes;      /**< Structure of probe_group may contain a group af probes or a group of groups of probes */
} network_t;

/**
 * \brief Get the commandline options related to the layer network
 * \returna pointer to a tructure containing the options
 */

// TODO rename network_get_opt_spec
struct opt_spec * network_get_cl_options();

/**
 * \brief Create a new network structure
 * \return The newly created network layer.
 */

network_t* network_create(void);

/**
 * \brief Delete a network structure
 * \param network The network layer..
 */

void network_free(network_t * network);

/**
 * \brief Retrieve the timeout set in a network_t instance.
 * \param network The network layer..
 * \return The value of the timeout used by the network.
 */

double network_get_timeout(const network_t * network);

/**
 * \brief Set a new timeout for the network structure.
<<<<<<< HEAD
 * \param network The network layer.
=======
 * \param network The network layer..
>>>>>>> fa47ac56
 * \param new_timeout The new timeout.
 */

void network_set_timeout(network_t * network, double new_timeout);

/**
 * \brief Retrieve the file descriptor activated whenever a
 *   packet is ready to be sent.
 * \param network The network layer..
 * \return The corresponding file descriptor.
 */

int network_get_sendq_fd(network_t * network);

/**
 * \brief Retrieve the file descriptor activated whenever a
 *   packet_t instance has been sniffed
 * \param network The network layer..
 * \return The corresponding file descriptor
 */

int network_get_sniffer_fd(network_t * network);

/**
 * \brief Retrieve the file descriptor activated whenever a
 *   packet_t instance has been pushed in the recv queue.
 * \param network The network layer..
 * \return The corresponding file descriptor
 */

int network_get_recvq_fd(network_t * network);

/**
 * \brief Retrieve the file descriptor activated whenever a
 *   timeout occurs.
 * \param network The network layer..
 * \return The corresponding file descriptor
 */

int network_get_timerfd(network_t * network);

/**
 * \brief Retrieve the file descriptor activated whenever a
 *   delay occurs.
 * \param network The network layer..
 * \return The corresponding file descriptor
 */

int network_get_group_timerfd(network_t * network);

/**
 * \brief Retrieve the tree of probes handled by this
 *   network instance
 * \param network The network layer..
 * \return a Pointer to the tree of group of probes
 */

probe_group_t * network_get_group_probes(network_t * network);

/**
 * \brief Send the next packet stored network->sendq
 * \param network The network layer..
 * \return true iif successfull
 */

bool network_process_sendq(network_t * network);

/**
 * \brief Process received packets: match them with a probe, or discard them.
 * In practice, the receive queue stores all the packets handled by the sniffer.
 * \param network The network layer.
 * \return true iif successful
 */

bool network_process_recvq(network_t * network);

/**
 * \brief Make the network layer..query its embedded sniffer instance in order
 *   to fetch a received packet.
 * \param network The network layer..
 * \param protocol_id The family of the packet to fetch (IPPROTO_ICMP, IPPROTO_ICMPV6)
 */

void network_process_sniffer(network_t * network, uint8_t protocol_id);

/**
 * \brief Drop the oldest flying probe (if any) attached to a network_t
 *    instance. The oldest probe is removed from network->probes
 *    and network->timerfd is refreshed to manage the next timeout
 *    if there is still at least one flying probe.
 * \param network The network layer.
 * \return true iif successful
 */

bool network_drop_expired_flying_probe(network_t * network);

/**
 * \brief handle the scheduled probes when network->scheduled_timerfd is activated
 * \param network The network layer.
 */

bool network_send_probe(network_t * network, probe_t * probe);

/**
 * \brief handle the scheduled probes when network->scheduled_timerfd is activated
 * \param network The network layer.
 */

void network_process_scheduled_probe(network_t * network);

/**
 * \brief Retrieve the next delay to send scheduled probes
 * \param network The network layer.
 * \return the next delay.
 */

double network_get_next_scheduled_probe_delay(const network_t * network);

/**
 * \brief Refresh the newtork->scheduled_timerfd to next delay value
 * \param network Pointer to handled network instance
 * \param delay The new delay
 * return true iif successful
 */

bool network_update_scheduled_timer(network_t * network, double delay);

/**
 * \brief Refresh timerfd to a new  delay value
 * \param timerfd the timer file descriptor to update
 * \param delay The new delay
 * return true iif successful
 */

bool update_timer(int timerfd, double delay);

/**
 * \brief Retrieve the socket file descriptor related to the ICMPv4
 *    raw socket managed by network->sniffer.
 * \param network The network layer..
 * \return The corresponding socket file descriptor.
 */

int network_get_icmpv4_sockfd(network_t * network);

/**
 * \brief Retrieve the socket file descriptor related to the ICMPv6
 *    raw socket managed by network->sniffer.
 * \param network The network layer..
 * \return The corresponding socket file descriptor.
 */

int network_get_icmpv6_sockfd(network_t * network);

#endif<|MERGE_RESOLUTION|>--- conflicted
+++ resolved
@@ -149,11 +149,7 @@
 
 /**
  * \brief Set a new timeout for the network structure.
-<<<<<<< HEAD
- * \param network The network layer.
-=======
- * \param network The network layer..
->>>>>>> fa47ac56
+ * \param network The network layer.
  * \param new_timeout The new timeout.
  */
 
