#ifndef EVENT_H
#define EVENT_H

<<<<<<< HEAD
#include "probe.h"

typedef enum {
    ALGORITHM_INIT,        /**< We start the current algorithm */
    ALGORITHM_TERMINATED,  /**< An algorithm called by the current algorithm has finished */
    REPLY_RECEIVED         /**< The current algorithm has received a reply */
} event_type_t;

typedef struct reply_received_params_s {
    probe_t * probe;       /**< Probe related to this event */
 // reply_t * reply;       /**< The reply related to this probe */
} reply_received_params_t;

typedef struct {
    event_type_t type;     /**< Kind of event */
    void * params;         /**< REPLY_RECEIVED: reply_received_params_t */
=======
/**
 * \file event.h
 * \brief Header file providing a data structure for events
 */

/**
 * \enum event_type_t
 * \brief Enum to denote type of event
 */
typedef enum {
    /** Algorithm initialisation event */
    ALGORITHM_INIT,
    /** Algorithm terminated event */
    ALGORITHM_TERMINATED,
    /** Reply received event */
    REPLY_RECEIVED
} event_type_t;

/**
 * \struct event_t
 * \brief Structure representing an event
 */
typedef struct {
    /** Enum holding the event type */
    event_type_t type;
    /** Pointer to event parameters */
    void *params;
>>>>>>> c0587877
} event_t;

/** 
 * \brief Create a new event structure
 * \param type Event type
 * \param params Pointer to event parameters
 * \return Newly created event structure
 */
event_t *event_create(event_type_t type, void *params);

/**
 * \brief Release an event when done
 * \param event The event to destroy
 */
void event_free(event_t *event);

#endif<|MERGE_RESOLUTION|>--- conflicted
+++ resolved
@@ -1,33 +1,24 @@
 #ifndef EVENT_H
 #define EVENT_H
 
-<<<<<<< HEAD
+/**
+ * \file event.h
+ * \brief Header file providing a data structure for events
+ */
+
 #include "probe.h"
-
-typedef enum {
-    ALGORITHM_INIT,        /**< We start the current algorithm */
-    ALGORITHM_TERMINATED,  /**< An algorithm called by the current algorithm has finished */
-    REPLY_RECEIVED         /**< The current algorithm has received a reply */
-} event_type_t;
 
 typedef struct reply_received_params_s {
     probe_t * probe;       /**< Probe related to this event */
  // reply_t * reply;       /**< The reply related to this probe */
 } reply_received_params_t;
 
-typedef struct {
-    event_type_t type;     /**< Kind of event */
-    void * params;         /**< REPLY_RECEIVED: reply_received_params_t */
-=======
-/**
- * \file event.h
- * \brief Header file providing a data structure for events
- */
 
 /**
  * \enum event_type_t
  * \brief Enum to denote type of event
  */
+
 typedef enum {
     /** Algorithm initialisation event */
     ALGORITHM_INIT,
@@ -41,12 +32,12 @@
  * \struct event_t
  * \brief Structure representing an event
  */
+
 typedef struct {
     /** Enum holding the event type */
     event_type_t type;
-    /** Pointer to event parameters */
+    /** Pointer to event parameters. REPLY_RECEIVED: reply_received_params_t */
     void *params;
->>>>>>> c0587877
 } event_t;
 
 /** 
@@ -55,12 +46,14 @@
  * \param params Pointer to event parameters
  * \return Newly created event structure
  */
+
 event_t *event_create(event_type_t type, void *params);
 
 /**
  * \brief Release an event when done
  * \param event The event to destroy
  */
+
 void event_free(event_t *event);
 
 #endif