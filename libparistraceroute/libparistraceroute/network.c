#include <stdlib.h>
#include <stdio.h>
#include <time.h>
#include <sys/timerfd.h>
#include <arpa/inet.h>   // htons

#include "network.h"
#include "packet.h"
#include "queue.h"
#include "probe.h" // test
#include "algorithm.h"

//#define TIMEOUT 3
#define sec_to_nsec 1000000

static double timeout; // TODO the timeout should be moved into the network_t instance

/******************************************************************************
 * Network
 ******************************************************************************/

void network_set_timeout(double new_timeout) {
    timeout = new_timeout;
}

double network_get_timeout() {
    return timeout;
}

void network_sniffer_handler(network_t * network, packet_t * packet)
{
    queue_push_element(network->recvq, packet);
}

network_t * network_create(void)
{
    network_t * network;

    if (!(network = malloc(sizeof(network_t))))        goto ERR_NETWORK;
    if (!(network->socketpool = socketpool_create()))  goto ERR_SOCKETPOOL;
    if (!(network->sendq      = queue_create()))       goto ERR_SENDQ;
    if (!(network->recvq      = queue_create()))       goto ERR_RECVQ;

    if ((network->timerfd = timerfd_create(CLOCK_REALTIME, 0)) == -1) {
        goto ERR_TIMERFD;
    }

    if (!(network->sniffer = sniffer_create(network, network_sniffer_handler))) {
        goto ERR_SNIFFER;
    }

    if (!(network->probes = dynarray_create())) goto ERR_PROBES;

    // Last probe ID used.
    network->last_tag = 0;
    return network;

ERR_PROBES:
    sniffer_free(network->sniffer);
ERR_SNIFFER:
    close(network->timerfd);
ERR_TIMERFD:
    queue_free(network->recvq, (ELEMENT_FREE) packet_free);
ERR_RECVQ:
    queue_free(network->sendq, (ELEMENT_FREE) probe_free);
ERR_SENDQ:
    socketpool_free(network->socketpool);
ERR_SOCKETPOOL:
    free(network);
ERR_NETWORK:
    return NULL;
}

void network_free(network_t * network)
{ 
    //printf("> network_free: call probe_free(network->probes = %d)\n", network->probes);
    dynarray_free(network->probes, (ELEMENT_FREE) probe_free);
    close(network->timerfd);
    sniffer_free(network->sniffer);
    queue_free(network->sendq, (ELEMENT_FREE) probe_free);
    queue_free(network->recvq, (ELEMENT_FREE) probe_free);
    socketpool_free(network->socketpool);
    free(network);
    network = NULL;
}

inline int network_get_sendq_fd(network_t * network) {
    return queue_get_fd(network->sendq);
}

inline int network_get_recvq_fd(network_t * network) {
    return queue_get_fd(network->recvq);
}

inline int network_get_sniffer_fd(network_t * network) {
    return sniffer_get_fd(network->sniffer);
}

inline int network_get_timerfd(network_t * network) {
    return network->timerfd;
}

/* TODO we need a function to return the set of fd used by the network */

packet_t * packet_create_from_probe(probe_t * probe)
{
<<<<<<< HEAD
    //unsigned char  * payload;
    //size_t           payload_size;
    char                 * dip;
    unsigned short         dport;
    packet_t             * packet;
    const field_t        * field;
=======
    char           * dst_ip;
    unsigned short   dst_port;
    packet_t       * packet;
    field_t        * field;
>>>>>>> 57f31d2c
    
    // XXX assert ipv4/udp/no payload (encode tag into checksum) 

    // The destination IP is a mandatory field
    if (!(field = probe_get_field(probe, "dst_ip"))) {
        perror("packet_create_from_probe: this probe has no 'dst_ip' field\n");
        return NULL;
    }
    dst_ip = field->value.string;

    // The destination port is a mandatory field
    if (!(field = probe_get_field(probe, "dst_port"))) {
        perror("packet_create_from_probe: this probe has no 'dst_port' field\n");
        return NULL;
    }
    dst_port = field->value.int16;

    // Create the corresponding packet
    if (!(packet = packet_create())) {
        return NULL;
    }
    packet_set_dip(packet, dst_ip);
    packet_set_dport(packet, dst_port);
    packet_set_buffer(packet, probe_get_buffer(probe));
    return packet;
}

int network_get_available_tag(network_t * network)
{
    // XXX
    return ++network->last_tag;
}

int network_tag_probe(network_t * network, probe_t * probe)
{
    uint16_t tag, checksum;
    buffer_t * buffer;


    /* The probe gets assigned a unique tag. Currently we encode it in the UDP
     * checksum, but I guess the tag will be protocol dependent. Also, since the
     * tag changes the probe, the user has no direct control of what is sent on
     * the wire, since typically a packet is tagged just before sending, after
     * scheduling, to maximize the number of probes in flight. Available space
     * in the headers is used for tagging, + encoding some information... */
    /* XXX hardcoded XXX */

    /* 1) Set payload = tag : this is only possible if both the payload and the
     * checksum have not been set by the user.
     * We need a list of used tags = in flight... + an efficient way to get a
     * free one... Also, we need to share tags between several instances ?
     * randomized tags ? Also, we need to determine how much size we have to
     * encode information. */
    tag = network_get_available_tag(network);

    buffer = buffer_create();
    buffer_set_data(buffer, (unsigned char*)&tag, sizeof(uint16_t));

    // Write the tag at offset zero of the payload
    //printf("Write the tag %hu at offset zero of the payload\n", tag);
    probe_write_payload(probe, buffer, 0);
    
    /* 2) Compute checksum : should be done automatically by probe_set_fields */

    probe_update_fields(probe);

    /* 3) Swap checksum and payload : give explanations here ! */

    checksum = htons(probe_get_field_ext(probe, "checksum", 1)->value.int16); // UDP checksum
    probe_set_field_ext(probe, I16("checksum", htons(tag)), 1);

    buffer_set_data(buffer, (unsigned char*)&checksum, sizeof(uint16_t));
    // We write the checksum at offset zero of the payload
    probe_write_payload(probe, buffer, 0);

    /* NOTE: we must define a metafield tag, which can be parametrized, and
     * match on this metafield */

    return 0;

}

// TODO This could be replaced by watchers: FD -> action
int network_process_sendq(network_t *network)
{
    probe_t  * probe;
    packet_t * packet;
    int res;
    unsigned int num_probes;

    probe = queue_pop_element(network->sendq, NULL); // TODO pass cb element_free
    //probe_update_fields(probe);
    
    res = network_tag_probe(network, probe);

    if (res < 0)
        goto ERROR;
    

    /* Make a packet from the probe structure */
    packet = packet_create_from_probe(probe);
    if (!packet){
    	return -1;
    }

    /* Send the packet */
    res = socketpool_send_packet(network->socketpool, packet);
    if (res < 0)
        return -2;

    probe_set_sending_time(probe, get_timestamp());

    /* Add the probe the the probes_in_flight list */

    dynarray_push_element(network->probes, probe);

    num_probes = dynarray_get_size(network->probes);
    if (num_probes == 1) {
        /* There is no running timer, let's set one for this probe */
        struct itimerspec new_value;

        new_value.it_value.tv_sec = (time_t)  timeout; /* XXX hardcoded timeout */
        new_value.it_value.tv_nsec = 0;
        new_value.it_interval.tv_sec = 0;
        new_value.it_interval.tv_nsec = 0;

        if (timerfd_settime(network->timerfd, 0, &new_value, NULL) == -1)
            goto ERROR;
    }

    return 0;
ERROR:
printf("error\n");
    return -1;
}

int network_schedule_probe_timeout(network_t * network, probe_t * probe)
{
    struct itimerspec new_value;
    if (probe) {
        double d;
        d = network_get_timeout() - (get_timestamp() - probe_get_sending_time(probe));
        new_value.it_value.tv_sec = (time_t) d;
        new_value.it_value.tv_nsec = (d - (time_t) d) * sec_to_nsec;;
    } else {
        /* timer disarmed */
        new_value.it_value.tv_sec = 0;
        new_value.it_value.tv_nsec = 0;
    }
    new_value.it_interval.tv_sec = 0;
    new_value.it_interval.tv_nsec = 0;

    if (timerfd_settime(network->timerfd, 0, &new_value, NULL) == -1)
        goto ERROR;

    return 0;

ERROR:
    return -1;
}

int network_schedule_next_probe_timeout(network_t * network)
{
    probe_t * next = NULL;

    if (dynarray_get_size(network->probes) > 0)
        next = dynarray_get_ith_element(network->probes, 0);

    return network_schedule_probe_timeout(network, next);
}

/**
 * \brief Matches a reply with a probe.
 * \param network The network layer managed by libparistraceroute
 * \param reply The probe_t instance related to a sniffed packet
 * \returns The corresponding probe_t instance which has provoked
 *   this reply.
 */

probe_t * network_match_probe(network_t * network, probe_t * reply)
{
<<<<<<< HEAD
    const field_t    * reply_checksum_field;
    probe_t          * probe;
    size_t             size;
    unsigned int       i;

    //probe_dump(reply);
    reply_checksum_field = probe_get_field_ext(reply, "checksum", 3);


    if (!reply_checksum_field)
        /* we only match with ICMP */
=======
    field_t    * reply_checksum_field;
    probe_t    * probe;
    size_t       i, size;

    // Get the 3-rd checksum field stored in the reply, since it stores our probe ID.
    //
    // Suppose we perform a traceroute measurement thanks to IPv4/UDP packet
    // We encode in the IPv4 checksum the ID of the probe.
    // Then, we should sniff an IPv4/ICMP/IPv4/UDP packet.
    // The ICMP message carries the begining of our probe packet, so we can
    // retrieve the checksum (= our probe ID) of the second IP layer, which
    // corresponds to the 3rd checksum field of our probe.

    if (!(reply_checksum_field = probe_get_field_ext(reply, "checksum", 3))) {
        // This is not an IP/ICMP/IP/* reply :( 
>>>>>>> 57f31d2c
        return NULL;
    }

<<<<<<< HEAD
    for(i = 0; i < size; i++) {
        const field_t * probe_checksum_field;

=======
    size = dynarray_get_size(network->probes);
    for (i = 0; i < size; i++) {
        field_t * probe_checksum_field;
>>>>>>> 57f31d2c
        probe = dynarray_get_ith_element(network->probes, i);

        // Reply / probe comparison. In our probe packet, the probe ID
        // is stored in the checksum of the (first) IP layer. 
        probe_checksum_field = probe_get_field_ext(probe, "checksum", 1);
                   
        if (field_compare(probe_checksum_field, reply_checksum_field) == 0) {
            break;
        }
    }

    // No match found if we reached the end of the array
    if (i == size) {
        perror("network_match_probe: Reply discarded\n");
        probe_dump(reply);
        return NULL;
    }

    // We delete the corresponding probe

    // TODO: ... but it should be kept, for archive purposes, and to match for duplicates...
    // But we cannot reenable it until we set the probe ID into the
    // checksum, since probes with same flow_id and different TTL have the
    // same checksum

    dynarray_del_ith_element(network->probes, i);

    if (i == 0) {
        network_schedule_next_probe_timeout(network);
    }

    return probe;
}

int network_process_recvq(network_t * network)
{
    probe_t       * probe,
                  * reply;
    packet_t      * packet;
    probe_reply_t * probe_reply;
    
    // Pop the packet from the queue
    packet = queue_pop_element(network->recvq, NULL); // TODO pass cb element_free

    // Transform the reply into a probe_t instance
    if (!(reply = probe_create())) {
        goto ERR_PROBE_CREATE;
    }
    probe_set_buffer(reply, packet->buffer);

    // Find the probe corresponding to this reply
    if (!(probe = network_match_probe(network, reply))) {
        perror("Reply discarded\n");
        goto ERR_PROBE_DISCARDED;
    }

    // Build a pair made of the probe and its corresponding reply
    if (!(probe_reply = probe_reply_create())) {
        goto ERR_PROBE_REPLY_CREATE;
    }
    probe_reply_set_probe(probe_reply, probe);
    probe_reply_set_reply(probe_reply, reply);

    // Notify the instance which has build the probe that we've got the corresponding reply
    pt_algorithm_throw(NULL, probe->caller, event_create(PROBE_REPLY, probe_reply, NULL));
    return 0;

ERR_PROBE_REPLY_CREATE:
ERR_PROBE_DISCARDED:
    probe_free(probe);
ERR_PROBE_CREATE:
    return -1;
}

int network_process_sniffer(network_t * network)
{
    sniffer_process_packets(network->sniffer);
    return 0;
}

int network_process_timeout(network_t * network)
{
    size_t    num_probes = dynarray_get_size(network->probes);
    probe_t * probe;

    if (num_probes == 0) return -1;

    probe = dynarray_get_ith_element(network->probes, 0);
    dynarray_del_ith_element(network->probes, 0);
    pt_algorithm_throw(NULL, probe->caller, event_create(PROBE_TIMEOUT, probe, NULL));
    network_schedule_next_probe_timeout(network);
    return 0;
}<|MERGE_RESOLUTION|>--- conflicted
+++ resolved
@@ -13,18 +13,18 @@
 //#define TIMEOUT 3
 #define sec_to_nsec 1000000
 
-static double timeout; // TODO the timeout should be moved into the network_t instance
+//static double timeout; // TODO the timeout should be moved into the network_t instance
 
 /******************************************************************************
  * Network
  ******************************************************************************/
 
-void network_set_timeout(double new_timeout) {
-    timeout = new_timeout;
-}
-
-double network_get_timeout() {
-    return timeout;
+void network_set_timeout(network_t * network, double new_timeout) {
+    network->timeout = new_timeout;
+}
+
+double network_get_timeout(const network_t * network) {
+    return network->timeout;
 }
 
 void network_sniffer_handler(network_t * network, packet_t * packet)
@@ -104,19 +104,10 @@
 
 packet_t * packet_create_from_probe(probe_t * probe)
 {
-<<<<<<< HEAD
-    //unsigned char  * payload;
-    //size_t           payload_size;
-    char                 * dip;
-    unsigned short         dport;
+    char                 * dst_ip;
+    unsigned short         dst_port;
     packet_t             * packet;
     const field_t        * field;
-=======
-    char           * dst_ip;
-    unsigned short   dst_port;
-    packet_t       * packet;
-    field_t        * field;
->>>>>>> 57f31d2c
     
     // XXX assert ipv4/udp/no payload (encode tag into checksum) 
 
@@ -200,7 +191,7 @@
 }
 
 // TODO This could be replaced by watchers: FD -> action
-int network_process_sendq(network_t *network)
+int network_process_sendq(network_t * network)
 {
     probe_t  * probe;
     packet_t * packet;
@@ -216,29 +207,29 @@
         goto ERROR;
     
 
-    /* Make a packet from the probe structure */
+    // Make a packet from the probe structure 
     packet = packet_create_from_probe(probe);
     if (!packet){
     	return -1;
     }
 
-    /* Send the packet */
+    //Send the packet 
     res = socketpool_send_packet(network->socketpool, packet);
     if (res < 0)
         return -2;
 
     probe_set_sending_time(probe, get_timestamp());
 
-    /* Add the probe the the probes_in_flight list */
+    // Add the probe the the probes_in_flight list 
 
     dynarray_push_element(network->probes, probe);
 
     num_probes = dynarray_get_size(network->probes);
     if (num_probes == 1) {
-        /* There is no running timer, let's set one for this probe */
+        // There is no running timer, let's set one for this probe 
         struct itimerspec new_value;
 
-        new_value.it_value.tv_sec = (time_t)  timeout; /* XXX hardcoded timeout */
+        new_value.it_value.tv_sec = (time_t)  network->timeout; 
         new_value.it_value.tv_nsec = 0;
         new_value.it_interval.tv_sec = 0;
         new_value.it_interval.tv_nsec = 0;
@@ -258,7 +249,7 @@
     struct itimerspec new_value;
     if (probe) {
         double d;
-        d = network_get_timeout() - (get_timestamp() - probe_get_sending_time(probe));
+        d = network_get_timeout(network) - (get_timestamp() - probe_get_sending_time(probe));
         new_value.it_value.tv_sec = (time_t) d;
         new_value.it_value.tv_nsec = (d - (time_t) d) * sec_to_nsec;;
     } else {
@@ -298,22 +289,9 @@
 
 probe_t * network_match_probe(network_t * network, probe_t * reply)
 {
-<<<<<<< HEAD
     const field_t    * reply_checksum_field;
     probe_t          * probe;
-    size_t             size;
-    unsigned int       i;
-
-    //probe_dump(reply);
-    reply_checksum_field = probe_get_field_ext(reply, "checksum", 3);
-
-
-    if (!reply_checksum_field)
-        /* we only match with ICMP */
-=======
-    field_t    * reply_checksum_field;
-    probe_t    * probe;
-    size_t       i, size;
+    size_t             i, size;
 
     // Get the 3-rd checksum field stored in the reply, since it stores our probe ID.
     //
@@ -326,19 +304,12 @@
 
     if (!(reply_checksum_field = probe_get_field_ext(reply, "checksum", 3))) {
         // This is not an IP/ICMP/IP/* reply :( 
->>>>>>> 57f31d2c
         return NULL;
     }
 
-<<<<<<< HEAD
-    for(i = 0; i < size; i++) {
-        const field_t * probe_checksum_field;
-
-=======
     size = dynarray_get_size(network->probes);
     for (i = 0; i < size; i++) {
-        field_t * probe_checksum_field;
->>>>>>> 57f31d2c
+        const field_t * probe_checksum_field;
         probe = dynarray_get_ith_element(network->probes, i);
 
         // Reply / probe comparison. In our probe packet, the probe ID
@@ -353,7 +324,7 @@
     // No match found if we reached the end of the array
     if (i == size) {
         perror("network_match_probe: Reply discarded\n");
-        probe_dump(reply);
+       // probe_dump(reply);
         return NULL;
     }
 
