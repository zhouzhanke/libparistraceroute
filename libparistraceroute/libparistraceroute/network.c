--- conflicted
+++ resolved
@@ -307,10 +307,6 @@
     }
 
     tag = network_get_available_tag(network);
-<<<<<<< HEAD
-    buffer = buffer_create();
-    buffer_set_data(buffer, (unsigned char*)&tag, sizeof(uint16_t));
-=======
     if (!(payload = buffer_create())) {
         fprintf(stderr, "Can't create buffer\n");
         goto ERR_BUFFER_CREATE;
@@ -321,7 +317,6 @@
         fprintf(stderr, "Can't set data\n");
         goto ERR_BUFFER_SET_DATA;
     }
->>>>>>> f23e5a34
 
     // Write the tag at offset zero of the payload
     if (!(probe_write_payload(probe, payload))) {
@@ -394,12 +389,6 @@
         goto ERR_TAG_PROBE;
     }
 
-<<<<<<< HEAD
-    if (res < 0)
-        goto ERROR;
-
-    probe_dump(probe);
-=======
     /*
     printf("333333333333333333333333333333333");
     probe_dump(probe);
@@ -413,7 +402,6 @@
         }
     }
     */
->>>>>>> f23e5a34
 
     // Make a packet from the probe structure 
     if (!(packet = probe_create_packet(probe))) {
@@ -444,105 +432,14 @@
     if (num_flying_probes == 1) {
         struct itimerspec new_value;
 
-<<<<<<< HEAD
-        new_value.it_value.tv_sec = (time_t)network_get_timeout(network); 
-=======
         new_value.it_value.tv_sec = (time_t) network->timeout; 
->>>>>>> f23e5a34
         new_value.it_value.tv_nsec = 0;
         new_value.it_interval.tv_sec = 0;
         new_value.it_interval.tv_nsec = 0;
 
-<<<<<<< HEAD
-        if (timerfd_settime(network->timerfd, 0, &new_value, NULL) == -1)
-            goto ERROR;
-    }
-    
-    return 0;
-ERROR:
-printf("error\n");
-    return -1;
-}
-
-int network_schedule_probe_timeout(network_t * network, probe_t * probe)
-{
-    struct itimerspec new_value;
-    if (probe) {
-        double d;
-        d = network_get_timeout(network) - (get_timestamp() - probe_get_sending_time(probe));
-        new_value.it_value.tv_sec = (time_t) d;
-        new_value.it_value.tv_nsec = (d - (time_t) d) * sec_to_nsec;;
-    } else {
-        /* timer disarmed */
-        new_value.it_value.tv_sec = 0;
-        new_value.it_value.tv_nsec = 0;
-    }
-    new_value.it_interval.tv_sec = 0;
-    new_value.it_interval.tv_nsec = 0;
-
-    if (timerfd_settime(network->timerfd, 0, &new_value, NULL) == -1)
-        goto ERROR;
-
-    return 0;
-
-ERROR:
-    return -1;
-}
-
-int network_schedule_next_probe_timeout(network_t * network)
-{
-    probe_t * next = NULL;
-
-    if (dynarray_get_size(network->probes) > 0)
-        next = dynarray_get_ith_element(network->probes, 0);
-
-    return network_schedule_probe_timeout(network, next);
-}
-
-/**
- * \brief Matches a reply with a probe.
- * \param network The network layer managed by libparistraceroute
- * \param reply The probe_t instance related to a sniffed packet
- * \returns The corresponding probe_t instance which has provoked
- *   this reply.
- */
-
-probe_t * network_match_probe(network_t * network, probe_t * reply)
-{
-    const field_t * reply_checksum_field;
-    const field_t * probe_checksum_field;
-    probe_t       * probe;
-    size_t          i, size;
-
-    // Get the 3-rd checksum field stored in the reply, since it stores our probe ID.
-    //
-    // Suppose we perform a traceroute measurement thanks to IPv4/UDP packet
-    // We encode in the IPv4 checksum the ID of the probe.
-    // Then, we should sniff an IPv4/ICMP/IPv4/UDP packet.
-    // The ICMP message carries the begining of our probe packet, so we can
-    // retrieve the checksum (= our probe ID) of the second IP layer, which
-    // corresponds to the 3rd checksum field of our probe.
-
-    if (!(reply_checksum_field = probe_get_field_ext(reply, "checksum", 3))) {
-        // This is not an IP/ICMP/IP/* reply :( 
-        return NULL;
-    }
-    //probe_dump(reply);
-    size = dynarray_get_size(network->probes);
-    for (i = 0; i < size; i++) {
-        probe = dynarray_get_ith_element(network->probes, i);
-        //probe_dump(probe);
-        // Reply / probe comparison. In our probe packet, the probe ID
-        // is stored in the checksum of the (first) IP layer. 
-        probe_checksum_field = probe_get_field_ext(probe, "checksum", 1);
-                   
-        if (field_compare(probe_checksum_field, reply_checksum_field) == 0) {
-            break;
-=======
         if (timerfd_settime(network->timerfd, 0, &new_value, NULL) == -1) {
             fprintf(stderr, "Can't set timerfd\n");
             goto ERR_TIMERFD;
->>>>>>> f23e5a34
         }
     }
 
@@ -565,34 +462,18 @@
     probe_reply_t * probe_reply;
     
     // Pop the packet from the queue
-<<<<<<< HEAD
-    packet = queue_pop_element(network->recvq, NULL); // TODO pass cb element_free
-    
-=======
     if (!(packet = queue_pop_element(network->recvq, NULL))) {
         goto ERR_PACKET_POP;
     }
 
->>>>>>> f23e5a34
     // Transform the reply into a probe_t instance
     if(!(reply = probe_wrap_packet(packet))) {
         goto ERR_PROBE_WRAP_PACKET;
     }
-<<<<<<< HEAD
-    probe_set_buffer(reply, packet->buffer);
-    probe_dump(reply);
-
-    // Find the probe corresponding to this reply
-    if (!(probe = network_match_probe(network, reply))) {
-        perror("Reply discarded\n");
-        probe_dump(reply);
-=======
-    probe_set_recv_time(reply, get_timestamp());
 
     // Find the probe corresponding to this reply
     // The corresponding pointer (if any) is removed from network->probes
     if (!(probe = network_get_matching_probe(network, reply))) {
->>>>>>> f23e5a34
         goto ERR_PROBE_DISCARDED;
     }
 
