--- conflicted
+++ resolved
@@ -343,11 +343,7 @@
     }
 
     // Write the old checksum in the payload
-<<<<<<< HEAD
     buffer_write_bytes(payload, &checksum, tag_size);
-=======
-    buffer_set_data(payload, &checksum, tag_size);
->>>>>>> f23e5a34
     if (!(probe_write_payload(probe, payload))) {
         fprintf(stderr, "Can't write payload (2)\n");
         goto ERR_PROBE_WRITE_PAYLOAD2;
