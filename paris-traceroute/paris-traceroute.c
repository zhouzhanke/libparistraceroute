--- conflicted
+++ resolved
@@ -143,13 +143,10 @@
     options_add_optspecs(options, traceroute_get_options());
     options_add_optspecs(options, mda_get_options());
     options_add_optspecs(options, network_get_options());
-<<<<<<< HEAD
 #if defined(USE_FORMAT_JSON) || defined(USE_FORMAT_XML)
     options_add_optspecs(options, traceroute_format_get_options());
 #endif
-=======
     options_add_optspecs(options, pt_loop_get_options());
->>>>>>> ecaeb515
     options_add_common  (options, version);
     return options;
 
@@ -483,7 +480,6 @@
 
     // Set network options (network and verbose)
     options_network_init(loop->network, is_debug);
-<<<<<<< HEAD
     if (strcmp(format_name, "default") == 0 ) {
         printf("%s to %s (", algorithm_name, dst_ip);
         address_dump(&dst_addr);
@@ -492,16 +488,7 @@
             (unsigned int) packet_get_size(probe->packet)
         );
     }
-=======
     options_pt_loop_init(loop);
-
-    printf("%s to %s (", algorithm_name, dst_ip);
-    address_dump(&dst_addr);
-    printf("), %u hops max, %u bytes packets\n",
-        ptraceroute_options->max_ttl,
-        (unsigned int)packet_get_size(probe->packet)
-    );
->>>>>>> ecaeb515
 
     // Add an algorithm instance in the main loop
     if (!pt_add_instance(loop, algorithm_name, algorithm_options, probe)) {
